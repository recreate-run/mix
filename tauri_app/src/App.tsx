
import './App.css';

import { useEffect } from 'react';
import { QueryClient, QueryClientProvider } from '@tanstack/react-query';
import { ThemeProvider } from '@/components/ui/theme-provider';
import {ChatApp} from '@/components/chat-app';
<<<<<<< HEAD
import { fetchAppList } from '@/hooks/useOpenApps';
=======
import { fetchVisibleApps } from '@/hooks/useOpenApps';
import { safeTrackEvent } from '@/lib/posthog';
>>>>>>> beca1746


const queryClient = new QueryClient();



const App = () => {
  // Track session duration
  useEffect(() => {
    const sessionStartTime = Date.now();
    
    // Track session start
    safeTrackEvent('session_started', {
      timestamp: new Date().toISOString()
    });
    
    // Track session duration when component unmounts or on page close
    const trackSessionDuration = () => {
      const duration = Date.now() - sessionStartTime;
      safeTrackEvent('session_duration', {
        duration_ms: duration,
        timestamp: new Date().toISOString()
      });
    };
    
    // Add event listener for page visibility changes and beforeunload
    window.addEventListener('beforeunload', trackSessionDuration);
    document.addEventListener('visibilitychange', () => {
      if (document.visibilityState === 'hidden') {
        trackSessionDuration();
      }
    });
    
    // Clean up event listeners on component unmount
    return () => {
      trackSessionDuration();
      window.removeEventListener('beforeunload', trackSessionDuration);
      document.removeEventListener('visibilitychange', trackSessionDuration);
    };
  }, []);
  
  useEffect(() => {
    queryClient.prefetchQuery({
      queryKey: ['appList'],
      queryFn: fetchAppList,
    });
  }, []);

  return (
    <QueryClientProvider client={queryClient}>
      <ThemeProvider defaultTheme="dark" storageKey="vite-ui-theme">

        <ChatApp />

      </ThemeProvider>
    </QueryClientProvider>
  );
};
export default App;<|MERGE_RESOLUTION|>--- conflicted
+++ resolved
@@ -5,12 +5,8 @@
 import { QueryClient, QueryClientProvider } from '@tanstack/react-query';
 import { ThemeProvider } from '@/components/ui/theme-provider';
 import {ChatApp} from '@/components/chat-app';
-<<<<<<< HEAD
-import { fetchAppList } from '@/hooks/useOpenApps';
-=======
 import { fetchVisibleApps } from '@/hooks/useOpenApps';
 import { safeTrackEvent } from '@/lib/posthog';
->>>>>>> beca1746
 
 
 const queryClient = new QueryClient();

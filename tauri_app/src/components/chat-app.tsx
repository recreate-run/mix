import {
  AIInput,
  AIInputButton,
  AIInputModelSelect,
  AIInputModelSelectContent,
  AIInputModelSelectItem,
  AIInputModelSelectTrigger,
  AIInputModelSelectValue,
  AIInputSubmit,
  AIInputTextarea,
  AIInputToolbar,
  AIInputTools,
} from '@/components/ui/kibo-ui/ai/input';
import { AIMessage, AIMessageContent } from '@/components/ui/kibo-ui/ai/message';
import {
  AIReasoning,
  AIReasoningContent,
  AIReasoningTrigger,
} from '@/components/ui/kibo-ui/ai/reasoning';
import {
  AITool,
  AIToolContent,
  AIToolHeader,
  AIToolParameters,
  AIToolResult,
  AIToolLadder,
  AIToolStep,
  type AIToolStatus,
} from '@/components/ui/kibo-ui/ai/tool';
import { FolderIcon } from 'lucide-react';
import { type FormEventHandler, useState, useEffect, useRef, useCallback, useMemo } from 'react';
import { safeTrackEvent } from '@/lib/posthog';
import { TooltipProvider } from '@/components/ui/tooltip';

import { useSession, useCreateSession } from '@/hooks/useSession';
import { useSendMessage } from '@/hooks/useMessages';
import { usePersistentSSE } from '@/hooks/usePersistentSSE';
import { type FileEntry } from '@/hooks/useFileSystem';
import { useOpenApps } from '@/hooks/useOpenApps';
import { useFileReference } from '@/hooks/useFileReference';
import { CommandFileReference } from './command-file-reference';
import { useAttachmentStore, type Attachment, expandFileReferences, removeFileReferences, createFileAttachment, createFolderAttachment } from '@/stores/attachmentStore';
import { useFolderSelection } from '@/hooks/useFolderSelection';
import { useMessageHistoryNavigation } from '@/hooks/useMessageHistoryNavigation';
import { useMessageScrolling } from '@/hooks/useMessageScrolling';
import { LoadingDots } from './loading-dots';
import { AttachmentPreview } from './attachment-preview';
import { CommandSlash, shouldShowSlashCommands, handleSlashCommandNavigation, slashCommands } from './command-slash';
import { ResponseRenderer } from './response-renderer';
import { MessageAttachmentDisplay } from './message-attachment-display';
import { TodoList } from './todo-list';
import { PlanDisplay } from './plan-display';
import { Select, SelectContent, SelectItem, SelectTrigger, SelectValue } from '@/components/ui/select';


type ToolCall = {
  name: string;
  description: string;
  status: AIToolStatus;
  parameters: Record<string, unknown>;
  result?: string;
  error?: string;
};

type Message = {
  content: string;
  from: 'user' | 'assistant';
  toolCalls?: ToolCall[];
  attachments?: Attachment[];
  reasoning?: string;
  reasoningDuration?: number;
};

// Helper function to extract todos from todo_write tool calls (works with both ToolCall and SSE formats)
const extractTodosFromToolCalls = (toolCalls: any[]) => {
  return toolCalls
    .filter(tc => tc.name === 'todo_write')
    .map(tc => {
      try {
        const todos = tc.parameters?.todos;
        return Array.isArray(todos) ? todos : [];
      } catch {
        return [];
      }
    })
    .flat();
};

// Helper function to extract plan content from exit_plan_mode tool calls (works with both ToolCall and SSE formats)
const extractPlanFromToolCalls = (toolCalls: any[]) => {
  const planTool = toolCalls.find(tc => tc.name === 'exit_plan_mode');
  if (!planTool) return '';
  
  try {
    return planTool.parameters?.plan || '';
  } catch {
    return '';
  }
};

// Helper function to filter out special tools (todo_write, exit_plan_mode) from toolCalls
const filterNonSpecialTools = (toolCalls: any[]) => {
  return toolCalls.filter(tc => tc.name !== 'todo_write' && tc.name !== 'exit_plan_mode');
};


// Helper function to check if a message contains exit_plan_mode tool call
const hasExitPlanModeTool = (toolCalls: any[]) => {
  return toolCalls?.some(tc => tc.name === 'exit_plan_mode') || false;
};

const DEFAULT_WORKING_DIR = "/Users/sarathmenon/Desktop/a16z_demo/new_project";

export function ChatApp() {
  const [text, setText] = useState<string>('');
  const [messages, setMessages] = useState<Message[]>([]);
  const [showSlashCommands, setShowSlashCommands] = useState(false);
  const [selectedCommandIndex, setSelectedCommandIndex] = useState(0);
  const [inputElement, setInputElement] = useState<HTMLTextAreaElement | null>(null);
  const [showCommands, setShowCommands] = useState(false);
  const [isPlanMode, setIsPlanMode] = useState(false);
  const [showPlanOptions, setShowPlanOptions] = useState<number | null>(null);
  const interruptedMessageAddedRef = useRef(false);
  const previousSessionIdRef = useRef<string>('');

  // All attachment store hooks at top to avoid temporal dead zone
  const attachments = useAttachmentStore(state => state.attachments);
  const referenceMap = useAttachmentStore(state => state.referenceMap);
  const addAttachment = useAttachmentStore(state => state.addAttachment);
  const removeAttachment = useAttachmentStore(state => state.removeAttachment);
  const clearAttachments = useAttachmentStore(state => state.clearAttachments);
  const addReference = useAttachmentStore(state => state.addReference);
  const removeReference = useAttachmentStore(state => state.removeReference);
  const syncWithText = useAttachmentStore(state => state.syncWithText);

  const { selectedFolder, selectFolder } = useFolderSelection();
  const { data: session, isLoading: sessionLoading, error: sessionError } = useSession(selectedFolder || DEFAULT_WORKING_DIR);
  const sseStream = usePersistentSSE(session?.id || '');
  const { apps: openApps } = useOpenApps();
  
  // Clear UI state when session changes (new working directory selected)
  useEffect(() => {
    if (session?.id && session.id !== previousSessionIdRef.current) {
      // Only clear if we're switching from one session to another (not initial load)
      if (previousSessionIdRef.current !== '') {
        setMessages([]);
        setText('');
        clearAttachments();
        setShowPlanOptions(null);
        interruptedMessageAddedRef.current = false;
      }
      previousSessionIdRef.current = session.id;
    }
  }, [session?.id]);
  
  // Transform open apps to Attachment format and filter allowed apps
  const allowedApps = ['Notes', 'Obsidian', 'Blender', 'Pixelmator Pro', 'Final Cut Pro'];
  const availableApps = useMemo(() => {
    return openApps
      .filter(app => allowedApps.some(allowed => app.name.toLowerCase().includes(allowed.toLowerCase())))
      .map(app => ({
        id: `app:${app.name}`,
        name: app.name,
        type: 'app' as const,
        icon: app.icon_png_base64,
        isOpen: true
      }));
  }, [openApps]);

  const handleFolderSelect = async () => {
    try {
      const selectedFolderPath = await selectFolder();
      if (selectedFolderPath) {
        console.log('Working directory selected:', selectedFolderPath);
      }
    } catch (error) {
      console.error('Failed to select working directory:', error);
    }
  };

  const fileRef = useFileReference(text, setText, selectedFolder || DEFAULT_WORKING_DIR);
  

  const handleAppSelect = (app: Attachment) => {
    // Update text with app reference (similar to file selection)
    const words = text.split(' ');
    const displayReference = `@${app.name}`;
    words[words.length - 1] = `${displayReference} `;
    const newText = words.join(' ');
    
    // Add app to attachment store and create reference mapping
    addAttachment(app);
    addReference(displayReference, `app:${app.name}`);
    setText(newText);
    
    // Track app reference and attachment
    safeTrackEvent('app_referenced', {
      app_name: app.name,
      app_id: app.id,
      timestamp: new Date().toISOString()
    });
    
    safeTrackEvent('app_attachment_added', {
      app_name: app.name,
      app_id: app.id,
      timestamp: new Date().toISOString()
    });
  };


  
  // Initialize new hooks
  const historyNavigation = useMessageHistoryNavigation({
    sessionId: session?.id || '',
    text,
    setText,
    batchSize: 50,
  });

  const { conversationRef, setUserMessageRef } = useMessageScrolling(messages, sseStream.processing);

  const handleTextChange = (value: string) => {
    setText(value);
    
    // Sync media store with text changes (bidirectional sync)
    syncWithText(value);
    
    // Check if user just typed a slash to open Command-K menu
    if (value.endsWith('/') && value.length > 0 && value[value.length - 1] === '/') {
      // Remove the slash and open Command-K menu
      setText(value.slice(0, -1));
      setShowCommands(true);
      setShowSlashCommands(false);
      
      // Track command menu opened
      safeTrackEvent('command_menu_opened', {
        trigger_method: 'slash',
        timestamp: new Date().toISOString()
      });
      return;
    }
    
    // Handle slash commands using utility function (for other cases)
    const shouldShow = shouldShowSlashCommands(value);
    setShowSlashCommands(shouldShow);
    if (shouldShow && !showSlashCommands) {
      // Track slash command menu opened
      safeTrackEvent('slash_command_opened', {
        timestamp: new Date().toISOString()
      });
    }
    if (!shouldShow) {
      setShowCommands(false);
    }
  };

  const handleSlashCommandSelect = async (command: typeof slashCommands[0]) => {
    setShowSlashCommands(false);
    // Remove the slash from the text and open Command-K menu
    setText(text.slice(0, -1)); // Remove the trailing slash
    setShowCommands(true);
  };

  const handleCommandExecute = (command: string) => {
    setShowCommands(false);
    
    // Track command executed
    safeTrackEvent('command_executed', {
      command: command,
      timestamp: new Date().toISOString()
    });
    
    // Handle special commands directly
    if (command === 'clear') {
      handleNewSession();
      return;
    }
    
    submitMessage(`/${command}`);
  };

  const handleCommandClose = () => {
    setShowCommands(false);
    
    // Track command menu closed
    safeTrackEvent('command_menu_closed', {
      method: 'close_button',
      timestamp: new Date().toISOString()
    });
  };



  const handleKeyDown = (e: React.KeyboardEvent<HTMLTextAreaElement>) => {
    // Handle Shift+Tab for plan mode toggle
    if (e.key === 'Tab' && e.shiftKey) {
      e.preventDefault();
      setIsPlanMode(prev => !prev);
      return;
    }

    // Handle Cmd+Enter for form submission (fallback)
    if (e.key === 'Enter' && (e.metaKey || e.ctrlKey)) {
      e.preventDefault();
      const form = e.currentTarget.form;
      if (form) {
        form.requestSubmit();
      }
      return;
    }

    // Handle slash command navigation
    const slashHandled = handleSlashCommandNavigation(
      e,
      showSlashCommands,
      selectedCommandIndex,
      setSelectedCommandIndex,
      handleSlashCommandSelect,
      () => setShowSlashCommands(false)
    );
    if (slashHandled) return;

    // Handle Escape key to close file reference popup
    if (fileRef.show && e.key === 'Escape') {
      e.preventDefault();
      fileRef.close();
      return;
    }

    // Handle history navigation when not in other modes
    const historyHandled = historyNavigation.handleHistoryNavigation(
      e,
      showSlashCommands || fileRef.show
    );
    if (historyHandled) {
      // Track history navigation
      safeTrackEvent('history_navigation', {
        direction: e.key === 'ArrowUp' ? 'up' : 'down',
        method: 'keyboard',
        timestamp: new Date().toISOString()
      });
      return;
    }
  };


  // Handle completion of streaming
  useEffect(() => {
    if (sseStream.completed && (sseStream.finalContent || sseStream.toolCalls.length > 0) && !sseStream.processing) {
      // Convert SSE tool calls to our Message format
      const convertedToolCalls: ToolCall[] = sseStream.toolCalls.map(tc => ({
        name: tc.name,
        description: tc.description,
        status: tc.status as AIToolStatus,
        parameters: tc.parameters,
        result: tc.result,
        error: tc.error,
      }));
      
      setMessages(prev => {
        const newMessages = [...prev, { 
          content: sseStream.finalContent!, 
          from: 'assistant',
          toolCalls: convertedToolCalls.length > 0 ? convertedToolCalls : undefined,
          reasoning: sseStream.reasoning,
          reasoningDuration: sseStream.reasoningDuration
        }];
        
        // Check if this message contains an exit_plan_mode tool and show options
        if (hasExitPlanModeTool(convertedToolCalls)) {
          setShowPlanOptions(newMessages.length - 1);
        }
        
        return newMessages;
      });
      
      // Track tool usage if any - with detailed information
      if (convertedToolCalls.length > 0) {
        safeTrackEvent('tools_used', {
          session_id: session?.id,
          tool_count: convertedToolCalls.length,
          tools: convertedToolCalls.map(t => t.name),
          tool_details: convertedToolCalls.map(t => ({
            name: t.name,
            description: t.description,
            parameters: t.parameters,
            status: t.status,
            has_result: !!t.result,
            has_error: !!t.error
          })),
          message_response_length: sseStream.finalContent!.length
        });
      }
      
      // Track response received with full content
      safeTrackEvent('response_received', {
        session_id: session?.id,
        response_length: sseStream.finalContent!.length,
        response_content: sseStream.finalContent, // Track the full response content
        processing_time_ms: Date.now() - (sseStream.startTime || Date.now()),
        tool_count: convertedToolCalls.length,
        timestamp: new Date().toISOString()
      });
      
      // Reset interrupted message guard when processing completes
      interruptedMessageAddedRef.current = false;
    }
  }, [sseStream.completed, sseStream.finalContent, sseStream.processing, session?.id]);

  // Handle streaming errors
  useEffect(() => {
    if (sseStream.error) {
      const errorMessage = `Failed to send prompt: ${sseStream.error}`;
      setMessages(prev => [...prev, { content: errorMessage, from: 'assistant' }]);
      
      // Track error occurrence with full details
      safeTrackEvent('error_occurred', {
        session_id: session?.id,
        error_message: sseStream.error,
        error_type: 'streaming_error',
        last_user_message: messages.find(m => m.from === 'user')?.content || '',
        timestamp: new Date().toISOString(),
        tools_in_progress: sseStream.toolCalls.map(t => t.name).join(', ')
      });
    }
  }, [sseStream.error, session?.id]);

  // Declarative focus management - refocus chat input when all popups are closed
  useEffect(() => {
    if (!showCommands && !fileRef.show && !showSlashCommands && inputElement) {
      inputElement.focus();
    }
  }, [showCommands, fileRef.show, showSlashCommands, inputElement]);

  // Handle pause state changes - simplified since pausing is not implemented
  // (Keeping this for compatibility but it won't trigger since isPaused will always be false)

  const submitMessage = async (messageText: string, overridePlanMode?: boolean) => {
    if (!messageText || !session?.id || !sseStream.connected) {
      return;
    }
    
    // Exit history mode if active
    historyNavigation.resetHistoryMode();
    
    // Add user message to conversation and clear input immediately
    setMessages(prev => [...prev, { 
      content: messageText, 
      from: 'user',
      attachments: attachments.length > 0 ? attachments : undefined
    }]);
    setText('');
    clearAttachments();
    setShowPlanOptions(null); // Clear any shown plan options
    
    // Reset interrupted message guard for new message
    interruptedMessageAddedRef.current = false;
    
    // Track message submission event with full content
    safeTrackEvent('message_submitted', {
      message_length: messageText.length,
      message_content: messageText, // Track the full message content
      has_media: files.length > 0,
      media_count: files.length > 0 ? files.length : 0,
      session_id: session?.id,
      has_file_references: referenceMap.size > 0,
      timestamp: new Date().toISOString()
    });
    
    // Send message via persistent SSE
    try {
      // Expand file references from display format to full paths
      const expandedText = expandFileReferences(messageText, referenceMap);
      
      const messageData = {
        text: expandedText,
        media: attachments.filter(a => a.path).map(a => a.path),
        apps: attachments.filter(a => a.type === 'app').map(app => app.name),
        plan_mode: overridePlanMode !== undefined ? overridePlanMode : isPlanMode
      };
      await sseStream.sendMessage(JSON.stringify(messageData));
    } catch (error) {
      console.error('Failed to send message:', error);
      // Error will be handled by the error useEffect
    }
  };

  const handleSubmit: FormEventHandler<HTMLFormElement> = async (event) => {
    event.preventDefault();
    await submitMessage(text);
  };

  // Handle pause/resume button clicks
  const handlePauseResumeClick = async () => {
    console.log('pausing not implemented');
  };

  // Handle new session creation
  const handleNewSession = () => {
    setMessages([]);
    setText('');
    clearAttachments();
    interruptedMessageAddedRef.current = false;
<<<<<<< HEAD
    
    // Track new session creation with more details
    safeTrackEvent('session_created', {
      session_id: session?.id,
      creation_time: new Date().toISOString(),
      previous_messages_count: messages.length,
      client_id: localStorage.getItem('client_id') || 'unknown'
    });
=======
    setShowPlanOptions(null);
  };

  // Handle plan option button clicks
  const handlePlanProceed = (messageIndex: number) => {
    setIsPlanMode(false);
    setShowPlanOptions(null);
    submitMessage("Proceed with implementing the plan you just created. Begin implementation now.", false);
  };

  const handlePlanKeepPlanning = (messageIndex: number) => {
    setShowPlanOptions(null);
>>>>>>> 3d0f7a6c
  };

  // Calculate submit button status and disabled state
  const buttonStatus = sseStream.processing ? 'streaming' : 
                      sseStream.error ? 'error' : 'ready';
  
  // Ready state: need text/attachments and connection. Other states: only need connection for pause/resume
  const isSubmitDisabled = buttonStatus === 'ready' 
    ? ((!text && attachments.length === 0) || !session?.id || sessionLoading || !sseStream.connected)
    : (!session?.id || sessionLoading || !sseStream.connected);

  return (
    <TooltipProvider>
      <div className="flex flex-col h-screen px-4 pb-4">
      {/* Header with Folder Select Button */}
      <div className="flex justify-end mb-2">
        <button
          onClick={handleFolderSelect}
          className="flex items-center gap-2 text-sm font-medium text-stone-500 hover:text-stone-100 hover:bg-stone-700/50 rounded-lg p-2 transition-colors"
          title={selectedFolder ? `Current folder: ${selectedFolder}` : `Default folder: ${DEFAULT_WORKING_DIR}`}
        >
          <FolderIcon className={`size-5 ${selectedFolder ? 'text-blue-400' : ''}`} />
        </button>
      </div>
      
      {/* Conversation Display */}
      <div ref={conversationRef} className="relative h-full flex-1 overflow-y-auto">
        <div className="">
          {messages.map((message, index) => (
            <AIMessage 
              from={message.from} 
              key={index}
              ref={message.from === 'user' ? setUserMessageRef(index) : undefined}
            >
              <AIMessageContent >
                {message.from === 'assistant' ? (
                  <>
                    {message.reasoning && (
                      <AIReasoning className="w-full mb-4" isStreaming={false} duration={message.reasoningDuration || undefined}>
                        <AIReasoningTrigger />
                        <AIReasoningContent>{message.reasoning}</AIReasoningContent>
                      </AIReasoning>
                    )}
                    <ResponseRenderer content={message.content} />
                  </>
                ) : (
                  <div>
                    <MessageAttachmentDisplay attachments={message.attachments || []} />
                    {message.content}
                  </div>
                )}
                {/* Render todos inline without tool wrapper */}
                {message.toolCalls && message.toolCalls.length > 0 && (
                  <>
                    {extractTodosFromToolCalls(message.toolCalls).length > 0 && (
                      <div className="mt-4">
                        <TodoList todos={extractTodosFromToolCalls(message.toolCalls)} />
                      </div>
                    )}
                    {/* Render plan content */}
                    {extractPlanFromToolCalls(message.toolCalls) && (
                      <PlanDisplay 
                        planContent={extractPlanFromToolCalls(message.toolCalls)}
                        showOptions={showPlanOptions === index}
                        onProceed={() => handlePlanProceed(index)}
                        onKeepPlanning={() => handlePlanKeepPlanning(index)}
                      />
                    )}
                    {/* Render non-special tools in ladder */}
                    {filterNonSpecialTools(message.toolCalls).length > 0 && (
                      <AIToolLadder className="mt-4">
                        {filterNonSpecialTools(message.toolCalls).map((toolCall, toolIndex) => (
                          <AIToolStep
                            key={`${index}-${toolCall.name}-${toolIndex}`}
                            status={toolCall.status}
                            stepNumber={toolIndex + 1}
                            isLast={toolIndex === filterNonSpecialTools(message.toolCalls).length - 1}
                          >
                            <AIToolHeader
                              description={toolCall.description}
                              name={toolCall.name}
                              status={toolCall.status}
                            />
                            <AIToolContent toolCall={toolCall} />
                          </AIToolStep>
                        ))}
                      </AIToolLadder>
                    )}
                  </>
                )}
              </AIMessageContent>
            </AIMessage>
          ))}
          {sseStream.processing && (
            <AIMessage 
              from="assistant"
            >
              <AIMessageContent>
                {/* Show reasoning during streaming if available */}
                {sseStream.reasoning && (
                  <AIReasoning className="w-full mb-4" isStreaming={true} duration={sseStream.reasoningDuration || undefined}>
                    <AIReasoningTrigger />
                    <AIReasoningContent>{sseStream.reasoning}</AIReasoningContent>
                  </AIReasoning>
                )}
                {sseStream.toolCalls.length > 0 ? (
                  <>
                    {/* Render streaming todos inline without tool wrapper */}
                    {extractTodosFromToolCalls(sseStream.toolCalls).length > 0 && (
                      <div className="mt-4">
                        <TodoList todos={extractTodosFromToolCalls(sseStream.toolCalls)} />
                      </div>
                    )}
                    {/* Render streaming plan content */}
                    {extractPlanFromToolCalls(sseStream.toolCalls) && (
                      <PlanDisplay 
                        planContent={extractPlanFromToolCalls(sseStream.toolCalls)}
                        showOptions={false}
                      />
                    )}
                    {/* Render streaming non-special tools in ladder */}
                    {filterNonSpecialTools(sseStream.toolCalls).length > 0 && (
                      <AIToolLadder >
                        {filterNonSpecialTools(sseStream.toolCalls).map((toolCall, toolIndex) => (
                          <AIToolStep
                            key={`streaming-${toolCall.id}-${toolIndex}`}
                            status={toolCall.status}
                            stepNumber={toolIndex + 1}
                            isLast={toolIndex === filterNonSpecialTools(sseStream.toolCalls).length - 1}
                          >
                            <AIToolHeader
                              description={toolCall.description}
                              name={toolCall.name}
                              status={toolCall.status}
                            />
                            <AIToolContent toolCall={toolCall} />
                          </AIToolStep>
                        ))}
                      </AIToolLadder>
                    )}
                    {!sseStream.completed && <LoadingDots />}
                  </>
                ) : (
                  <LoadingDots />
                )}
              </AIMessageContent>
            </AIMessage>
          )}
        </div>
      </div>


      {/* Attachment Preview Section */}
      <div className="max-w-4xl mx-auto w-full mb-0">
        <AttachmentPreview 
          attachments={attachments} 
          onRemoveItem={(index) => {
            const attachmentToRemove = attachments[index];
            if (attachmentToRemove) {
              const fullPath = attachmentToRemove.type === 'app' 
                ? `app:${attachmentToRemove.name}` 
                : attachmentToRemove.path!;
              const updatedText = removeFileReferences(text, referenceMap, fullPath);
              setText(updatedText);
              
              // Remove the reference from the map
              for (const [displayName, mappedPath] of referenceMap) {
                if (mappedPath === fullPath) {
                  removeReference(displayName);
                  break;
                }
              }
              
              // Track attachment removal
              if (attachmentToRemove.type === 'app') {
                safeTrackEvent('app_attachment_removed', {
                  app_name: attachmentToRemove.name,
                  app_id: attachmentToRemove.id,
                  timestamp: new Date().toISOString()
                });
              } else {
                safeTrackEvent('file_attachment_removed', {
                  file_path: attachmentToRemove.path,
                  file_name: attachmentToRemove.name,
                  file_type: attachmentToRemove.isDirectory ? 'folder' : 'file',
                  timestamp: new Date().toISOString()
                });
              }
            }
            removeAttachment(index);
          }} 
        />
      </div>

      {/* AI Input Section */}
      <div className="max-w-4xl mx-auto w-full relative">
        <div className="relative">
          <AIInput onSubmit={handleSubmit} className='border-neutral-600 border-[0.5px]'>
            <AIInputTextarea
            onChange={(e) => {
              handleTextChange(e.target.value);
              if (!inputElement) {
                setInputElement(e.target);
              }
            }} 
            onKeyDown={handleKeyDown}
            value={text}
            availableFiles={fileRef.files.map(file => file.name)}
            availableApps={attachments.filter(a => a.type === 'app').map(app => app.name)}
            availableCommands={slashCommands.map(cmd => cmd.name)}
            autoFocus/>
          <AIInputToolbar>
            <AIInputTools>
            </AIInputTools>
            <AIInputSubmit 
              disabled={isSubmitDisabled}
              status={buttonStatus}
              onPauseClick={handlePauseResumeClick}
            />
          </AIInputToolbar>
        </AIInput>
        
        {/* Mode Selector */}
        <div className="absolute bottom-1 left-1">
          <Select
          value={isPlanMode ? 'plan' : 'edit'} onValueChange={(value) => setIsPlanMode(value === 'plan')}>
            <SelectTrigger size="sm" className="text-muted-foreground border-none bg-transparent dark:bg-transparent hover:bg-transparent  hover:dark:bg-transparent focus:ring-0 focus:border-none">
              <SelectValue />
            </SelectTrigger>
            <SelectContent>
              <SelectItem value="edit">create</SelectItem>
              <SelectItem value="plan">plan</SelectItem>
            </SelectContent>
          </Select>
        </div>
        </div>
        
        {/* Unified Command System */}
        {showCommands && (
          <CommandSlash
            onExecuteCommand={handleCommandExecute}
            onClose={handleCommandClose}
          />
        )}

        {/* File Reference Dropdown with Command Component */}
        {fileRef.show && (
          <CommandFileReference
            files={fileRef.files}
            apps={availableApps}
            onSelect={fileRef.selectFile}
            onSelectApp={handleAppSelect}
            currentFolder={fileRef.currentFolder}
            isLoadingFolder={fileRef.isLoadingFolder}
            onGoBack={fileRef.goBack}
            onEnterFolder={fileRef.enterSelectedFolder}
            onClose={fileRef.close}
          />
        )}
      </div>
    </div>
    </TooltipProvider>
  );
};<|MERGE_RESOLUTION|>--- conflicted
+++ resolved
@@ -501,7 +501,6 @@
     setText('');
     clearAttachments();
     interruptedMessageAddedRef.current = false;
-<<<<<<< HEAD
     
     // Track new session creation with more details
     safeTrackEvent('session_created', {
@@ -510,7 +509,6 @@
       previous_messages_count: messages.length,
       client_id: localStorage.getItem('client_id') || 'unknown'
     });
-=======
     setShowPlanOptions(null);
   };
 
@@ -523,7 +521,6 @@
 
   const handlePlanKeepPlanning = (messageIndex: number) => {
     setShowPlanOptions(null);
->>>>>>> 3d0f7a6c
   };
 
   // Calculate submit button status and disabled state

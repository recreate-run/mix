{
  "lockfileVersion": 1,
  "workspaces": {
    "": {
      "name": "mix_tauri_app",
      "dependencies": {
        "@icons-pack/react-simple-icons": "^13.7.0",
        "@radix-ui/react-avatar": "^1.1.10",
        "@radix-ui/react-collapsible": "^1.1.11",
        "@radix-ui/react-dialog": "^1.1.14",
        "@radix-ui/react-popover": "^1.1.14",
        "@radix-ui/react-progress": "^1.1.7",
        "@radix-ui/react-scroll-area": "^1.2.9",
        "@radix-ui/react-select": "^2.2.5",
        "@radix-ui/react-slot": "^1.2.3",
        "@radix-ui/react-switch": "^1.2.5",
        "@radix-ui/react-use-controllable-state": "^1.2.2",
        "@shikijs/transformers": "^3.9.1",
        "@tabler/icons-react": "^3.34.1",
        "@tailwindcss/vite": "^4.1.11",
        "@tanstack/react-pacer": "^0.11.0",
        "@tanstack/react-query": "^5.83.0",
        "@tauri-apps/api": "^2",
        "@tauri-apps/plugin-dialog": "~2",
        "@tauri-apps/plugin-fs": "~2",
        "@tauri-apps/plugin-global-shortcut": "^2.3.0",
        "@tauri-apps/plugin-opener": "^2",
        "@tauri-apps/plugin-shell": "~2",
        "class-variance-authority": "^0.7.1",
        "clsx": "^2.1.1",
        "cmdk": "^1.1.1",
<<<<<<< HEAD
        "lucide-react": "^0.525.0",
        "posthog-js": "^1.258.3",
=======
        "katex": "^0.16.22",
        "lucide-react": "^0.536.0",
>>>>>>> 3d0f7a6c
        "react": "^19.1.0",
        "react-dom": "^19.1.0",
        "react-markdown": "^10.1.0",
        "rehype-katex": "^7.0.1",
        "remark-gfm": "^4.0.1",
        "remark-math": "^6.0.0",
        "shiki": "^3.9.1",
        "tailwind-merge": "^3.3.1",
        "tailwindcss": "^4.1.11",
        "tauri-plugin-macos-permissions-api": "^2.3.0",
        "use-stick-to-bottom": "^1.1.1",
        "zustand": "^5.0.6",
      },
      "devDependencies": {
        "@biomejs/biome": "2.1.2",
        "@tauri-apps/cli": "^2",
        "@types/node": "^24.0.14",
        "@types/react": "^19.1.8",
        "@types/react-dom": "^19.1.6",
        "@vitejs/plugin-react": "^4.3.4",
        "tw-animate-css": "^1.3.5",
        "typescript": "~5.6.2",
        "ultracite": "5.0.46",
        "vite": "^6.0.3",
      },
    },
  },
  "packages": {
    "@ampproject/remapping": ["@ampproject/remapping@2.3.0", "", { "dependencies": { "@jridgewell/gen-mapping": "^0.3.5", "@jridgewell/trace-mapping": "^0.3.24" } }, "sha512-30iZtAPgz+LTIYoeivqYo853f02jBYSd5uGnGpkFV0M3xOt9aN73erkgYAmZU43x4VfqcnLxW9Kpg3R5LC4YYw=="],

    "@babel/code-frame": ["@babel/code-frame@7.27.1", "", { "dependencies": { "@babel/helper-validator-identifier": "^7.27.1", "js-tokens": "^4.0.0", "picocolors": "^1.1.1" } }, "sha512-cjQ7ZlQ0Mv3b47hABuTevyTuYN4i+loJKGeV9flcCgIK37cCXRh+L1bd3iBHlynerhQ7BhCkn2BPbQUL+rGqFg=="],

    "@babel/compat-data": ["@babel/compat-data@7.28.0", "", {}, "sha512-60X7qkglvrap8mn1lh2ebxXdZYtUcpd7gsmy9kLaBJ4i/WdY8PqTSdxyA8qraikqKQK5C1KRBKXqznrVapyNaw=="],

    "@babel/core": ["@babel/core@7.28.0", "", { "dependencies": { "@ampproject/remapping": "^2.2.0", "@babel/code-frame": "^7.27.1", "@babel/generator": "^7.28.0", "@babel/helper-compilation-targets": "^7.27.2", "@babel/helper-module-transforms": "^7.27.3", "@babel/helpers": "^7.27.6", "@babel/parser": "^7.28.0", "@babel/template": "^7.27.2", "@babel/traverse": "^7.28.0", "@babel/types": "^7.28.0", "convert-source-map": "^2.0.0", "debug": "^4.1.0", "gensync": "^1.0.0-beta.2", "json5": "^2.2.3", "semver": "^6.3.1" } }, "sha512-UlLAnTPrFdNGoFtbSXwcGFQBtQZJCNjaN6hQNP3UPvuNXT1i82N26KL3dZeIpNalWywr9IuQuncaAfUaS1g6sQ=="],

    "@babel/generator": ["@babel/generator@7.28.0", "", { "dependencies": { "@babel/parser": "^7.28.0", "@babel/types": "^7.28.0", "@jridgewell/gen-mapping": "^0.3.12", "@jridgewell/trace-mapping": "^0.3.28", "jsesc": "^3.0.2" } }, "sha512-lJjzvrbEeWrhB4P3QBsH7tey117PjLZnDbLiQEKjQ/fNJTjuq4HSqgFA+UNSwZT8D7dxxbnuSBMsa1lrWzKlQg=="],

    "@babel/helper-compilation-targets": ["@babel/helper-compilation-targets@7.27.2", "", { "dependencies": { "@babel/compat-data": "^7.27.2", "@babel/helper-validator-option": "^7.27.1", "browserslist": "^4.24.0", "lru-cache": "^5.1.1", "semver": "^6.3.1" } }, "sha512-2+1thGUUWWjLTYTHZWK1n8Yga0ijBz1XAhUXcKy81rd5g6yh7hGqMp45v7cadSbEHc9G3OTv45SyneRN3ps4DQ=="],

    "@babel/helper-globals": ["@babel/helper-globals@7.28.0", "", {}, "sha512-+W6cISkXFa1jXsDEdYA8HeevQT/FULhxzR99pxphltZcVaugps53THCeiWA8SguxxpSp3gKPiuYfSWopkLQ4hw=="],

    "@babel/helper-module-imports": ["@babel/helper-module-imports@7.27.1", "", { "dependencies": { "@babel/traverse": "^7.27.1", "@babel/types": "^7.27.1" } }, "sha512-0gSFWUPNXNopqtIPQvlD5WgXYI5GY2kP2cCvoT8kczjbfcfuIljTbcWrulD1CIPIX2gt1wghbDy08yE1p+/r3w=="],

    "@babel/helper-module-transforms": ["@babel/helper-module-transforms@7.27.3", "", { "dependencies": { "@babel/helper-module-imports": "^7.27.1", "@babel/helper-validator-identifier": "^7.27.1", "@babel/traverse": "^7.27.3" }, "peerDependencies": { "@babel/core": "^7.0.0" } }, "sha512-dSOvYwvyLsWBeIRyOeHXp5vPj5l1I011r52FM1+r1jCERv+aFXYk4whgQccYEGYxK2H3ZAIA8nuPkQ0HaUo3qg=="],

    "@babel/helper-plugin-utils": ["@babel/helper-plugin-utils@7.27.1", "", {}, "sha512-1gn1Up5YXka3YYAHGKpbideQ5Yjf1tDa9qYcgysz+cNCXukyLl6DjPXhD3VRwSb8c0J9tA4b2+rHEZtc6R0tlw=="],

    "@babel/helper-string-parser": ["@babel/helper-string-parser@7.27.1", "", {}, "sha512-qMlSxKbpRlAridDExk92nSobyDdpPijUq2DW6oDnUqd0iOGxmQjyqhMIihI9+zv4LPyZdRje2cavWPbCbWm3eA=="],

    "@babel/helper-validator-identifier": ["@babel/helper-validator-identifier@7.27.1", "", {}, "sha512-D2hP9eA+Sqx1kBZgzxZh0y1trbuU+JoDkiEwqhQ36nodYqJwyEIhPSdMNd7lOm/4io72luTPWH20Yda0xOuUow=="],

    "@babel/helper-validator-option": ["@babel/helper-validator-option@7.27.1", "", {}, "sha512-YvjJow9FxbhFFKDSuFnVCe2WxXk1zWc22fFePVNEaWJEu8IrZVlda6N0uHwzZrUM1il7NC9Mlp4MaJYbYd9JSg=="],

    "@babel/helpers": ["@babel/helpers@7.27.6", "", { "dependencies": { "@babel/template": "^7.27.2", "@babel/types": "^7.27.6" } }, "sha512-muE8Tt8M22638HU31A3CgfSUciwz1fhATfoVai05aPXGor//CdWDCbnlY1yvBPo07njuVOCNGCSp/GTt12lIug=="],

    "@babel/parser": ["@babel/parser@7.28.0", "", { "dependencies": { "@babel/types": "^7.28.0" }, "bin": "./bin/babel-parser.js" }, "sha512-jVZGvOxOuNSsuQuLRTh13nU0AogFlw32w/MT+LV6D3sP5WdbW61E77RnkbaO2dUvmPAYrBDJXGn5gGS6tH4j8g=="],

    "@babel/plugin-transform-react-jsx-self": ["@babel/plugin-transform-react-jsx-self@7.27.1", "", { "dependencies": { "@babel/helper-plugin-utils": "^7.27.1" }, "peerDependencies": { "@babel/core": "^7.0.0-0" } }, "sha512-6UzkCs+ejGdZ5mFFC/OCUrv028ab2fp1znZmCZjAOBKiBK2jXD1O+BPSfX8X2qjJ75fZBMSnQn3Rq2mrBJK2mw=="],

    "@babel/plugin-transform-react-jsx-source": ["@babel/plugin-transform-react-jsx-source@7.27.1", "", { "dependencies": { "@babel/helper-plugin-utils": "^7.27.1" }, "peerDependencies": { "@babel/core": "^7.0.0-0" } }, "sha512-zbwoTsBruTeKB9hSq73ha66iFeJHuaFkUbwvqElnygoNbj/jHRsSeokowZFN3CZ64IvEqcmmkVe89OPXc7ldAw=="],

    "@babel/template": ["@babel/template@7.27.2", "", { "dependencies": { "@babel/code-frame": "^7.27.1", "@babel/parser": "^7.27.2", "@babel/types": "^7.27.1" } }, "sha512-LPDZ85aEJyYSd18/DkjNh4/y1ntkE5KwUHWTiqgRxruuZL2F1yuHligVHLvcHY2vMHXttKFpJn6LwfI7cw7ODw=="],

    "@babel/traverse": ["@babel/traverse@7.28.0", "", { "dependencies": { "@babel/code-frame": "^7.27.1", "@babel/generator": "^7.28.0", "@babel/helper-globals": "^7.28.0", "@babel/parser": "^7.28.0", "@babel/template": "^7.27.2", "@babel/types": "^7.28.0", "debug": "^4.3.1" } }, "sha512-mGe7UK5wWyh0bKRfupsUchrQGqvDbZDbKJw+kcRGSmdHVYrv+ltd0pnpDTVpiTqnaBru9iEvA8pz8W46v0Amwg=="],

    "@babel/types": ["@babel/types@7.28.1", "", { "dependencies": { "@babel/helper-string-parser": "^7.27.1", "@babel/helper-validator-identifier": "^7.27.1" } }, "sha512-x0LvFTekgSX+83TI28Y9wYPUfzrnl2aT5+5QLnO6v7mSJYtEEevuDRN0F0uSHRk1G1IWZC43o00Y0xDDrpBGPQ=="],

    "@biomejs/biome": ["@biomejs/biome@2.1.2", "", { "optionalDependencies": { "@biomejs/cli-darwin-arm64": "2.1.2", "@biomejs/cli-darwin-x64": "2.1.2", "@biomejs/cli-linux-arm64": "2.1.2", "@biomejs/cli-linux-arm64-musl": "2.1.2", "@biomejs/cli-linux-x64": "2.1.2", "@biomejs/cli-linux-x64-musl": "2.1.2", "@biomejs/cli-win32-arm64": "2.1.2", "@biomejs/cli-win32-x64": "2.1.2" }, "bin": { "biome": "bin/biome" } }, "sha512-yq8ZZuKuBVDgAS76LWCfFKHSYIAgqkxVB3mGVVpOe2vSkUTs7xG46zXZeNPRNVjiJuw0SZ3+J2rXiYx0RUpfGg=="],

    "@biomejs/cli-darwin-arm64": ["@biomejs/cli-darwin-arm64@2.1.2", "", { "os": "darwin", "cpu": "arm64" }, "sha512-leFAks64PEIjc7MY/cLjE8u5OcfBKkcDB0szxsWUB4aDfemBep1WVKt0qrEyqZBOW8LPHzrFMyDl3FhuuA0E7g=="],

    "@biomejs/cli-darwin-x64": ["@biomejs/cli-darwin-x64@2.1.2", "", { "os": "darwin", "cpu": "x64" }, "sha512-Nmmv7wRX5Nj7lGmz0FjnWdflJg4zii8Ivruas6PBKzw5SJX/q+Zh2RfnO+bBnuKLXpj8kiI2x2X12otpH6a32A=="],

    "@biomejs/cli-linux-arm64": ["@biomejs/cli-linux-arm64@2.1.2", "", { "os": "linux", "cpu": "arm64" }, "sha512-NWNy2Diocav61HZiv2enTQykbPP/KrA/baS7JsLSojC7Xxh2nl9IczuvE5UID7+ksRy2e7yH7klm/WkA72G1dw=="],

    "@biomejs/cli-linux-arm64-musl": ["@biomejs/cli-linux-arm64-musl@2.1.2", "", { "os": "linux", "cpu": "arm64" }, "sha512-qgHvafhjH7Oca114FdOScmIKf1DlXT1LqbOrrbR30kQDLFPEOpBG0uzx6MhmsrmhGiCFCr2obDamu+czk+X0HQ=="],

    "@biomejs/cli-linux-x64": ["@biomejs/cli-linux-x64@2.1.2", "", { "os": "linux", "cpu": "x64" }, "sha512-Km/UYeVowygTjpX6sGBzlizjakLoMQkxWbruVZSNE6osuSI63i4uCeIL+6q2AJlD3dxoiBJX70dn1enjQnQqwA=="],

    "@biomejs/cli-linux-x64-musl": ["@biomejs/cli-linux-x64-musl@2.1.2", "", { "os": "linux", "cpu": "x64" }, "sha512-xlB3mU14ZUa3wzLtXfmk2IMOGL+S0aHFhSix/nssWS/2XlD27q+S6f0dlQ8WOCbYoXcuz8BCM7rCn2lxdTrlQA=="],

    "@biomejs/cli-win32-arm64": ["@biomejs/cli-win32-arm64@2.1.2", "", { "os": "win32", "cpu": "arm64" }, "sha512-G8KWZli5ASOXA3yUQgx+M4pZRv3ND16h77UsdunUL17uYpcL/UC7RkWTdkfvMQvogVsAuz5JUcBDjgZHXxlKoA=="],

    "@biomejs/cli-win32-x64": ["@biomejs/cli-win32-x64@2.1.2", "", { "os": "win32", "cpu": "x64" }, "sha512-9zajnk59PMpjBkty3bK2IrjUsUHvqe9HWwyAWQBjGLE7MIBjbX2vwv1XPEhmO2RRuGoTkVx3WCanHrjAytICLA=="],

    "@clack/core": ["@clack/core@0.5.0", "", { "dependencies": { "picocolors": "^1.0.0", "sisteransi": "^1.0.5" } }, "sha512-p3y0FIOwaYRUPRcMO7+dlmLh8PSRcrjuTndsiA0WAFbWES0mLZlrjVoBRZ9DzkPFJZG6KGkJmoEAY0ZcVWTkow=="],

    "@clack/prompts": ["@clack/prompts@0.11.0", "", { "dependencies": { "@clack/core": "0.5.0", "picocolors": "^1.0.0", "sisteransi": "^1.0.5" } }, "sha512-pMN5FcrEw9hUkZA4f+zLlzivQSeQf5dRGJjSUbvVYDLvpKCdQx5OaknvKzgbtXOizhP+SJJJjqEbOe55uKKfAw=="],

    "@esbuild/aix-ppc64": ["@esbuild/aix-ppc64@0.25.6", "", { "os": "aix", "cpu": "ppc64" }, "sha512-ShbM/3XxwuxjFiuVBHA+d3j5dyac0aEVVq1oluIDf71hUw0aRF59dV/efUsIwFnR6m8JNM2FjZOzmaZ8yG61kw=="],

    "@esbuild/android-arm": ["@esbuild/android-arm@0.25.6", "", { "os": "android", "cpu": "arm" }, "sha512-S8ToEOVfg++AU/bHwdksHNnyLyVM+eMVAOf6yRKFitnwnbwwPNqKr3srzFRe7nzV69RQKb5DgchIX5pt3L53xg=="],

    "@esbuild/android-arm64": ["@esbuild/android-arm64@0.25.6", "", { "os": "android", "cpu": "arm64" }, "sha512-hd5zdUarsK6strW+3Wxi5qWws+rJhCCbMiC9QZyzoxfk5uHRIE8T287giQxzVpEvCwuJ9Qjg6bEjcRJcgfLqoA=="],

    "@esbuild/android-x64": ["@esbuild/android-x64@0.25.6", "", { "os": "android", "cpu": "x64" }, "sha512-0Z7KpHSr3VBIO9A/1wcT3NTy7EB4oNC4upJ5ye3R7taCc2GUdeynSLArnon5G8scPwaU866d3H4BCrE5xLW25A=="],

    "@esbuild/darwin-arm64": ["@esbuild/darwin-arm64@0.25.6", "", { "os": "darwin", "cpu": "arm64" }, "sha512-FFCssz3XBavjxcFxKsGy2DYK5VSvJqa6y5HXljKzhRZ87LvEi13brPrf/wdyl/BbpbMKJNOr1Sd0jtW4Ge1pAA=="],

    "@esbuild/darwin-x64": ["@esbuild/darwin-x64@0.25.6", "", { "os": "darwin", "cpu": "x64" }, "sha512-GfXs5kry/TkGM2vKqK2oyiLFygJRqKVhawu3+DOCk7OxLy/6jYkWXhlHwOoTb0WqGnWGAS7sooxbZowy+pK9Yg=="],

    "@esbuild/freebsd-arm64": ["@esbuild/freebsd-arm64@0.25.6", "", { "os": "freebsd", "cpu": "arm64" }, "sha512-aoLF2c3OvDn2XDTRvn8hN6DRzVVpDlj2B/F66clWd/FHLiHaG3aVZjxQX2DYphA5y/evbdGvC6Us13tvyt4pWg=="],

    "@esbuild/freebsd-x64": ["@esbuild/freebsd-x64@0.25.6", "", { "os": "freebsd", "cpu": "x64" }, "sha512-2SkqTjTSo2dYi/jzFbU9Plt1vk0+nNg8YC8rOXXea+iA3hfNJWebKYPs3xnOUf9+ZWhKAaxnQNUf2X9LOpeiMQ=="],

    "@esbuild/linux-arm": ["@esbuild/linux-arm@0.25.6", "", { "os": "linux", "cpu": "arm" }, "sha512-SZHQlzvqv4Du5PrKE2faN0qlbsaW/3QQfUUc6yO2EjFcA83xnwm91UbEEVx4ApZ9Z5oG8Bxz4qPE+HFwtVcfyw=="],

    "@esbuild/linux-arm64": ["@esbuild/linux-arm64@0.25.6", "", { "os": "linux", "cpu": "arm64" }, "sha512-b967hU0gqKd9Drsh/UuAm21Khpoh6mPBSgz8mKRq4P5mVK8bpA+hQzmm/ZwGVULSNBzKdZPQBRT3+WuVavcWsQ=="],

    "@esbuild/linux-ia32": ["@esbuild/linux-ia32@0.25.6", "", { "os": "linux", "cpu": "ia32" }, "sha512-aHWdQ2AAltRkLPOsKdi3xv0mZ8fUGPdlKEjIEhxCPm5yKEThcUjHpWB1idN74lfXGnZ5SULQSgtr5Qos5B0bPw=="],

    "@esbuild/linux-loong64": ["@esbuild/linux-loong64@0.25.6", "", { "os": "linux", "cpu": "none" }, "sha512-VgKCsHdXRSQ7E1+QXGdRPlQ/e08bN6WMQb27/TMfV+vPjjTImuT9PmLXupRlC90S1JeNNW5lzkAEO/McKeJ2yg=="],

    "@esbuild/linux-mips64el": ["@esbuild/linux-mips64el@0.25.6", "", { "os": "linux", "cpu": "none" }, "sha512-WViNlpivRKT9/py3kCmkHnn44GkGXVdXfdc4drNmRl15zVQ2+D2uFwdlGh6IuK5AAnGTo2qPB1Djppj+t78rzw=="],

    "@esbuild/linux-ppc64": ["@esbuild/linux-ppc64@0.25.6", "", { "os": "linux", "cpu": "ppc64" }, "sha512-wyYKZ9NTdmAMb5730I38lBqVu6cKl4ZfYXIs31Baf8aoOtB4xSGi3THmDYt4BTFHk7/EcVixkOV2uZfwU3Q2Jw=="],

    "@esbuild/linux-riscv64": ["@esbuild/linux-riscv64@0.25.6", "", { "os": "linux", "cpu": "none" }, "sha512-KZh7bAGGcrinEj4qzilJ4hqTY3Dg2U82c8bv+e1xqNqZCrCyc+TL9AUEn5WGKDzm3CfC5RODE/qc96OcbIe33w=="],

    "@esbuild/linux-s390x": ["@esbuild/linux-s390x@0.25.6", "", { "os": "linux", "cpu": "s390x" }, "sha512-9N1LsTwAuE9oj6lHMyyAM+ucxGiVnEqUdp4v7IaMmrwb06ZTEVCIs3oPPplVsnjPfyjmxwHxHMF8b6vzUVAUGw=="],

    "@esbuild/linux-x64": ["@esbuild/linux-x64@0.25.6", "", { "os": "linux", "cpu": "x64" }, "sha512-A6bJB41b4lKFWRKNrWoP2LHsjVzNiaurf7wyj/XtFNTsnPuxwEBWHLty+ZE0dWBKuSK1fvKgrKaNjBS7qbFKig=="],

    "@esbuild/netbsd-arm64": ["@esbuild/netbsd-arm64@0.25.6", "", { "os": "none", "cpu": "arm64" }, "sha512-IjA+DcwoVpjEvyxZddDqBY+uJ2Snc6duLpjmkXm/v4xuS3H+3FkLZlDm9ZsAbF9rsfP3zeA0/ArNDORZgrxR/Q=="],

    "@esbuild/netbsd-x64": ["@esbuild/netbsd-x64@0.25.6", "", { "os": "none", "cpu": "x64" }, "sha512-dUXuZr5WenIDlMHdMkvDc1FAu4xdWixTCRgP7RQLBOkkGgwuuzaGSYcOpW4jFxzpzL1ejb8yF620UxAqnBrR9g=="],

    "@esbuild/openbsd-arm64": ["@esbuild/openbsd-arm64@0.25.6", "", { "os": "openbsd", "cpu": "arm64" }, "sha512-l8ZCvXP0tbTJ3iaqdNf3pjaOSd5ex/e6/omLIQCVBLmHTlfXW3zAxQ4fnDmPLOB1x9xrcSi/xtCWFwCZRIaEwg=="],

    "@esbuild/openbsd-x64": ["@esbuild/openbsd-x64@0.25.6", "", { "os": "openbsd", "cpu": "x64" }, "sha512-hKrmDa0aOFOr71KQ/19JC7az1P0GWtCN1t2ahYAf4O007DHZt/dW8ym5+CUdJhQ/qkZmI1HAF8KkJbEFtCL7gw=="],

    "@esbuild/openharmony-arm64": ["@esbuild/openharmony-arm64@0.25.6", "", { "os": "none", "cpu": "arm64" }, "sha512-+SqBcAWoB1fYKmpWoQP4pGtx+pUUC//RNYhFdbcSA16617cchuryuhOCRpPsjCblKukAckWsV+aQ3UKT/RMPcA=="],

    "@esbuild/sunos-x64": ["@esbuild/sunos-x64@0.25.6", "", { "os": "sunos", "cpu": "x64" }, "sha512-dyCGxv1/Br7MiSC42qinGL8KkG4kX0pEsdb0+TKhmJZgCUDBGmyo1/ArCjNGiOLiIAgdbWgmWgib4HoCi5t7kA=="],

    "@esbuild/win32-arm64": ["@esbuild/win32-arm64@0.25.6", "", { "os": "win32", "cpu": "arm64" }, "sha512-42QOgcZeZOvXfsCBJF5Afw73t4veOId//XD3i+/9gSkhSV6Gk3VPlWncctI+JcOyERv85FUo7RxuxGy+z8A43Q=="],

    "@esbuild/win32-ia32": ["@esbuild/win32-ia32@0.25.6", "", { "os": "win32", "cpu": "ia32" }, "sha512-4AWhgXmDuYN7rJI6ORB+uU9DHLq/erBbuMoAuB4VWJTu5KtCgcKYPynF0YI1VkBNuEfjNlLrFr9KZPJzrtLkrQ=="],

    "@esbuild/win32-x64": ["@esbuild/win32-x64@0.25.6", "", { "os": "win32", "cpu": "x64" }, "sha512-NgJPHHbEpLQgDH2MjQu90pzW/5vvXIZ7KOnPyNBm92A6WgZ/7b6fJyUBjoumLqeOQQGqY2QjQxRo97ah4Sj0cA=="],

    "@floating-ui/core": ["@floating-ui/core@1.7.2", "", { "dependencies": { "@floating-ui/utils": "^0.2.10" } }, "sha512-wNB5ooIKHQc+Kui96jE/n69rHFWAVoxn5CAzL1Xdd8FG03cgY3MLO+GF9U3W737fYDSgPWA6MReKhBQBop6Pcw=="],

    "@floating-ui/dom": ["@floating-ui/dom@1.7.2", "", { "dependencies": { "@floating-ui/core": "^1.7.2", "@floating-ui/utils": "^0.2.10" } }, "sha512-7cfaOQuCS27HD7DX+6ib2OrnW+b4ZBwDNnCcT0uTyidcmyWb03FnQqJybDBoCnpdxwBSfA94UAYlRCt7mV+TbA=="],

    "@floating-ui/react-dom": ["@floating-ui/react-dom@2.1.4", "", { "dependencies": { "@floating-ui/dom": "^1.7.2" }, "peerDependencies": { "react": ">=16.8.0", "react-dom": ">=16.8.0" } }, "sha512-JbbpPhp38UmXDDAu60RJmbeme37Jbgsm7NrHGgzYYFKmblzRUh6Pa641dII6LsjwF4XlScDrde2UAzDo/b9KPw=="],

    "@floating-ui/utils": ["@floating-ui/utils@0.2.10", "", {}, "sha512-aGTxbpbg8/b5JfU1HXSrbH3wXZuLPJcNEcZQFMxLs3oSzgtVu6nFPkbbGGUvBcUjKV2YyB9Wxxabo+HEH9tcRQ=="],

    "@icons-pack/react-simple-icons": ["@icons-pack/react-simple-icons@13.7.0", "", { "peerDependencies": { "react": "^16.13 || ^17 || ^18 || ^19" } }, "sha512-Vx5mnIm/3gD/9dpCfw/EdCXwzCswmvWnvMjL6zUJTbpk2PuyCdx5zSfiX8KQKYszD/1Z2mfaiBtqCxlHuDcpuA=="],

    "@isaacs/fs-minipass": ["@isaacs/fs-minipass@4.0.1", "", { "dependencies": { "minipass": "^7.0.4" } }, "sha512-wgm9Ehl2jpeqP3zw/7mo3kRHFp5MEDhqAdwy1fTGkHAwnkGOVsgpvQhL8B5n1qlb01jV3n/bI0ZfZp5lWA1k4w=="],

    "@jridgewell/gen-mapping": ["@jridgewell/gen-mapping@0.3.12", "", { "dependencies": { "@jridgewell/sourcemap-codec": "^1.5.0", "@jridgewell/trace-mapping": "^0.3.24" } }, "sha512-OuLGC46TjB5BbN1dH8JULVVZY4WTdkF7tV9Ys6wLL1rubZnCMstOhNHueU5bLCrnRuDhKPDM4g6sw4Bel5Gzqg=="],

    "@jridgewell/resolve-uri": ["@jridgewell/resolve-uri@3.1.2", "", {}, "sha512-bRISgCIjP20/tbWSPWMEi54QVPRZExkuD9lJL+UIxUKtwVJA8wW1Trb1jMs1RFXo1CBTNZ/5hpC9QvmKWdopKw=="],

    "@jridgewell/sourcemap-codec": ["@jridgewell/sourcemap-codec@1.5.4", "", {}, "sha512-VT2+G1VQs/9oz078bLrYbecdZKs912zQlkelYpuf+SXF+QvZDYJlbx/LSx+meSAwdDFnF8FVXW92AVjjkVmgFw=="],

    "@jridgewell/trace-mapping": ["@jridgewell/trace-mapping@0.3.29", "", { "dependencies": { "@jridgewell/resolve-uri": "^3.1.0", "@jridgewell/sourcemap-codec": "^1.4.14" } }, "sha512-uw6guiW/gcAGPDhLmd77/6lW8QLeiV5RUTsAX46Db6oLhGaVj4lhnPwb184s1bkc8kdVg/+h988dro8GRDpmYQ=="],

    "@radix-ui/number": ["@radix-ui/number@1.1.1", "", {}, "sha512-MkKCwxlXTgz6CFoJx3pCwn07GKp36+aZyu/u2Ln2VrA5DcdyCZkASEDBTd8x5whTQQL5CiYf4prXKLcgQdv29g=="],

    "@radix-ui/primitive": ["@radix-ui/primitive@1.1.2", "", {}, "sha512-XnbHrrprsNqZKQhStrSwgRUQzoCI1glLzdw79xiZPoofhGICeZRSQ3dIxAKH1gb3OHfNf4d6f+vAv3kil2eggA=="],

    "@radix-ui/react-arrow": ["@radix-ui/react-arrow@1.1.7", "", { "dependencies": { "@radix-ui/react-primitive": "2.1.3" }, "peerDependencies": { "@types/react": "*", "@types/react-dom": "*", "react": "^16.8 || ^17.0 || ^18.0 || ^19.0 || ^19.0.0-rc", "react-dom": "^16.8 || ^17.0 || ^18.0 || ^19.0 || ^19.0.0-rc" }, "optionalPeers": ["@types/react", "@types/react-dom"] }, "sha512-F+M1tLhO+mlQaOWspE8Wstg+z6PwxwRd8oQ8IXceWz92kfAmalTRf0EjrouQeo7QssEPfCn05B4Ihs1K9WQ/7w=="],

    "@radix-ui/react-avatar": ["@radix-ui/react-avatar@1.1.10", "", { "dependencies": { "@radix-ui/react-context": "1.1.2", "@radix-ui/react-primitive": "2.1.3", "@radix-ui/react-use-callback-ref": "1.1.1", "@radix-ui/react-use-is-hydrated": "0.1.0", "@radix-ui/react-use-layout-effect": "1.1.1" }, "peerDependencies": { "@types/react": "*", "@types/react-dom": "*", "react": "^16.8 || ^17.0 || ^18.0 || ^19.0 || ^19.0.0-rc", "react-dom": "^16.8 || ^17.0 || ^18.0 || ^19.0 || ^19.0.0-rc" }, "optionalPeers": ["@types/react", "@types/react-dom"] }, "sha512-V8piFfWapM5OmNCXTzVQY+E1rDa53zY+MQ4Y7356v4fFz6vqCyUtIz2rUD44ZEdwg78/jKmMJHj07+C/Z/rcog=="],

    "@radix-ui/react-collapsible": ["@radix-ui/react-collapsible@1.1.11", "", { "dependencies": { "@radix-ui/primitive": "1.1.2", "@radix-ui/react-compose-refs": "1.1.2", "@radix-ui/react-context": "1.1.2", "@radix-ui/react-id": "1.1.1", "@radix-ui/react-presence": "1.1.4", "@radix-ui/react-primitive": "2.1.3", "@radix-ui/react-use-controllable-state": "1.2.2", "@radix-ui/react-use-layout-effect": "1.1.1" }, "peerDependencies": { "@types/react": "*", "@types/react-dom": "*", "react": "^16.8 || ^17.0 || ^18.0 || ^19.0 || ^19.0.0-rc", "react-dom": "^16.8 || ^17.0 || ^18.0 || ^19.0 || ^19.0.0-rc" }, "optionalPeers": ["@types/react", "@types/react-dom"] }, "sha512-2qrRsVGSCYasSz1RFOorXwl0H7g7J1frQtgpQgYrt+MOidtPAINHn9CPovQXb83r8ahapdx3Tu0fa/pdFFSdPg=="],

    "@radix-ui/react-collection": ["@radix-ui/react-collection@1.1.7", "", { "dependencies": { "@radix-ui/react-compose-refs": "1.1.2", "@radix-ui/react-context": "1.1.2", "@radix-ui/react-primitive": "2.1.3", "@radix-ui/react-slot": "1.2.3" }, "peerDependencies": { "@types/react": "*", "@types/react-dom": "*", "react": "^16.8 || ^17.0 || ^18.0 || ^19.0 || ^19.0.0-rc", "react-dom": "^16.8 || ^17.0 || ^18.0 || ^19.0 || ^19.0.0-rc" }, "optionalPeers": ["@types/react", "@types/react-dom"] }, "sha512-Fh9rGN0MoI4ZFUNyfFVNU4y9LUz93u9/0K+yLgA2bwRojxM8JU1DyvvMBabnZPBgMWREAJvU2jjVzq+LrFUglw=="],

    "@radix-ui/react-compose-refs": ["@radix-ui/react-compose-refs@1.1.2", "", { "peerDependencies": { "@types/react": "*", "react": "^16.8 || ^17.0 || ^18.0 || ^19.0 || ^19.0.0-rc" }, "optionalPeers": ["@types/react"] }, "sha512-z4eqJvfiNnFMHIIvXP3CY57y2WJs5g2v3X0zm9mEJkrkNv4rDxu+sg9Jh8EkXyeqBkB7SOcboo9dMVqhyrACIg=="],

    "@radix-ui/react-context": ["@radix-ui/react-context@1.1.2", "", { "peerDependencies": { "@types/react": "*", "react": "^16.8 || ^17.0 || ^18.0 || ^19.0 || ^19.0.0-rc" }, "optionalPeers": ["@types/react"] }, "sha512-jCi/QKUM2r1Ju5a3J64TH2A5SpKAgh0LpknyqdQ4m6DCV0xJ2HG1xARRwNGPQfi1SLdLWZ1OJz6F4OMBBNiGJA=="],

    "@radix-ui/react-dialog": ["@radix-ui/react-dialog@1.1.14", "", { "dependencies": { "@radix-ui/primitive": "1.1.2", "@radix-ui/react-compose-refs": "1.1.2", "@radix-ui/react-context": "1.1.2", "@radix-ui/react-dismissable-layer": "1.1.10", "@radix-ui/react-focus-guards": "1.1.2", "@radix-ui/react-focus-scope": "1.1.7", "@radix-ui/react-id": "1.1.1", "@radix-ui/react-portal": "1.1.9", "@radix-ui/react-presence": "1.1.4", "@radix-ui/react-primitive": "2.1.3", "@radix-ui/react-slot": "1.2.3", "@radix-ui/react-use-controllable-state": "1.2.2", "aria-hidden": "^1.2.4", "react-remove-scroll": "^2.6.3" }, "peerDependencies": { "@types/react": "*", "@types/react-dom": "*", "react": "^16.8 || ^17.0 || ^18.0 || ^19.0 || ^19.0.0-rc", "react-dom": "^16.8 || ^17.0 || ^18.0 || ^19.0 || ^19.0.0-rc" }, "optionalPeers": ["@types/react", "@types/react-dom"] }, "sha512-+CpweKjqpzTmwRwcYECQcNYbI8V9VSQt0SNFKeEBLgfucbsLssU6Ppq7wUdNXEGb573bMjFhVjKVll8rmV6zMw=="],

    "@radix-ui/react-direction": ["@radix-ui/react-direction@1.1.1", "", { "peerDependencies": { "@types/react": "*", "react": "^16.8 || ^17.0 || ^18.0 || ^19.0 || ^19.0.0-rc" }, "optionalPeers": ["@types/react"] }, "sha512-1UEWRX6jnOA2y4H5WczZ44gOOjTEmlqv1uNW4GAJEO5+bauCBhv8snY65Iw5/VOS/ghKN9gr2KjnLKxrsvoMVw=="],

    "@radix-ui/react-dismissable-layer": ["@radix-ui/react-dismissable-layer@1.1.10", "", { "dependencies": { "@radix-ui/primitive": "1.1.2", "@radix-ui/react-compose-refs": "1.1.2", "@radix-ui/react-primitive": "2.1.3", "@radix-ui/react-use-callback-ref": "1.1.1", "@radix-ui/react-use-escape-keydown": "1.1.1" }, "peerDependencies": { "@types/react": "*", "@types/react-dom": "*", "react": "^16.8 || ^17.0 || ^18.0 || ^19.0 || ^19.0.0-rc", "react-dom": "^16.8 || ^17.0 || ^18.0 || ^19.0 || ^19.0.0-rc" }, "optionalPeers": ["@types/react", "@types/react-dom"] }, "sha512-IM1zzRV4W3HtVgftdQiiOmA0AdJlCtMLe00FXaHwgt3rAnNsIyDqshvkIW3hj/iu5hu8ERP7KIYki6NkqDxAwQ=="],

    "@radix-ui/react-focus-guards": ["@radix-ui/react-focus-guards@1.1.2", "", { "peerDependencies": { "@types/react": "*", "react": "^16.8 || ^17.0 || ^18.0 || ^19.0 || ^19.0.0-rc" }, "optionalPeers": ["@types/react"] }, "sha512-fyjAACV62oPV925xFCrH8DR5xWhg9KYtJT4s3u54jxp+L/hbpTY2kIeEFFbFe+a/HCE94zGQMZLIpVTPVZDhaA=="],

    "@radix-ui/react-focus-scope": ["@radix-ui/react-focus-scope@1.1.7", "", { "dependencies": { "@radix-ui/react-compose-refs": "1.1.2", "@radix-ui/react-primitive": "2.1.3", "@radix-ui/react-use-callback-ref": "1.1.1" }, "peerDependencies": { "@types/react": "*", "@types/react-dom": "*", "react": "^16.8 || ^17.0 || ^18.0 || ^19.0 || ^19.0.0-rc", "react-dom": "^16.8 || ^17.0 || ^18.0 || ^19.0 || ^19.0.0-rc" }, "optionalPeers": ["@types/react", "@types/react-dom"] }, "sha512-t2ODlkXBQyn7jkl6TNaw/MtVEVvIGelJDCG41Okq/KwUsJBwQ4XVZsHAVUkK4mBv3ewiAS3PGuUWuY2BoK4ZUw=="],

    "@radix-ui/react-id": ["@radix-ui/react-id@1.1.1", "", { "dependencies": { "@radix-ui/react-use-layout-effect": "1.1.1" }, "peerDependencies": { "@types/react": "*", "react": "^16.8 || ^17.0 || ^18.0 || ^19.0 || ^19.0.0-rc" }, "optionalPeers": ["@types/react"] }, "sha512-kGkGegYIdQsOb4XjsfM97rXsiHaBwco+hFI66oO4s9LU+PLAC5oJ7khdOVFxkhsmlbpUqDAvXw11CluXP+jkHg=="],

    "@radix-ui/react-popover": ["@radix-ui/react-popover@1.1.14", "", { "dependencies": { "@radix-ui/primitive": "1.1.2", "@radix-ui/react-compose-refs": "1.1.2", "@radix-ui/react-context": "1.1.2", "@radix-ui/react-dismissable-layer": "1.1.10", "@radix-ui/react-focus-guards": "1.1.2", "@radix-ui/react-focus-scope": "1.1.7", "@radix-ui/react-id": "1.1.1", "@radix-ui/react-popper": "1.2.7", "@radix-ui/react-portal": "1.1.9", "@radix-ui/react-presence": "1.1.4", "@radix-ui/react-primitive": "2.1.3", "@radix-ui/react-slot": "1.2.3", "@radix-ui/react-use-controllable-state": "1.2.2", "aria-hidden": "^1.2.4", "react-remove-scroll": "^2.6.3" }, "peerDependencies": { "@types/react": "*", "@types/react-dom": "*", "react": "^16.8 || ^17.0 || ^18.0 || ^19.0 || ^19.0.0-rc", "react-dom": "^16.8 || ^17.0 || ^18.0 || ^19.0 || ^19.0.0-rc" }, "optionalPeers": ["@types/react", "@types/react-dom"] }, "sha512-ODz16+1iIbGUfFEfKx2HTPKizg2MN39uIOV8MXeHnmdd3i/N9Wt7vU46wbHsqA0xoaQyXVcs0KIlBdOA2Y95bw=="],

    "@radix-ui/react-popper": ["@radix-ui/react-popper@1.2.7", "", { "dependencies": { "@floating-ui/react-dom": "^2.0.0", "@radix-ui/react-arrow": "1.1.7", "@radix-ui/react-compose-refs": "1.1.2", "@radix-ui/react-context": "1.1.2", "@radix-ui/react-primitive": "2.1.3", "@radix-ui/react-use-callback-ref": "1.1.1", "@radix-ui/react-use-layout-effect": "1.1.1", "@radix-ui/react-use-rect": "1.1.1", "@radix-ui/react-use-size": "1.1.1", "@radix-ui/rect": "1.1.1" }, "peerDependencies": { "@types/react": "*", "@types/react-dom": "*", "react": "^16.8 || ^17.0 || ^18.0 || ^19.0 || ^19.0.0-rc", "react-dom": "^16.8 || ^17.0 || ^18.0 || ^19.0 || ^19.0.0-rc" }, "optionalPeers": ["@types/react", "@types/react-dom"] }, "sha512-IUFAccz1JyKcf/RjB552PlWwxjeCJB8/4KxT7EhBHOJM+mN7LdW+B3kacJXILm32xawcMMjb2i0cIZpo+f9kiQ=="],

    "@radix-ui/react-portal": ["@radix-ui/react-portal@1.1.9", "", { "dependencies": { "@radix-ui/react-primitive": "2.1.3", "@radix-ui/react-use-layout-effect": "1.1.1" }, "peerDependencies": { "@types/react": "*", "@types/react-dom": "*", "react": "^16.8 || ^17.0 || ^18.0 || ^19.0 || ^19.0.0-rc", "react-dom": "^16.8 || ^17.0 || ^18.0 || ^19.0 || ^19.0.0-rc" }, "optionalPeers": ["@types/react", "@types/react-dom"] }, "sha512-bpIxvq03if6UNwXZ+HTK71JLh4APvnXntDc6XOX8UVq4XQOVl7lwok0AvIl+b8zgCw3fSaVTZMpAPPagXbKmHQ=="],

    "@radix-ui/react-presence": ["@radix-ui/react-presence@1.1.4", "", { "dependencies": { "@radix-ui/react-compose-refs": "1.1.2", "@radix-ui/react-use-layout-effect": "1.1.1" }, "peerDependencies": { "@types/react": "*", "@types/react-dom": "*", "react": "^16.8 || ^17.0 || ^18.0 || ^19.0 || ^19.0.0-rc", "react-dom": "^16.8 || ^17.0 || ^18.0 || ^19.0 || ^19.0.0-rc" }, "optionalPeers": ["@types/react", "@types/react-dom"] }, "sha512-ueDqRbdc4/bkaQT3GIpLQssRlFgWaL/U2z/S31qRwwLWoxHLgry3SIfCwhxeQNbirEUXFa+lq3RL3oBYXtcmIA=="],

    "@radix-ui/react-primitive": ["@radix-ui/react-primitive@2.1.3", "", { "dependencies": { "@radix-ui/react-slot": "1.2.3" }, "peerDependencies": { "@types/react": "*", "@types/react-dom": "*", "react": "^16.8 || ^17.0 || ^18.0 || ^19.0 || ^19.0.0-rc", "react-dom": "^16.8 || ^17.0 || ^18.0 || ^19.0 || ^19.0.0-rc" }, "optionalPeers": ["@types/react", "@types/react-dom"] }, "sha512-m9gTwRkhy2lvCPe6QJp4d3G1TYEUHn/FzJUtq9MjH46an1wJU+GdoGC5VLof8RX8Ft/DlpshApkhswDLZzHIcQ=="],

    "@radix-ui/react-progress": ["@radix-ui/react-progress@1.1.7", "", { "dependencies": { "@radix-ui/react-context": "1.1.2", "@radix-ui/react-primitive": "2.1.3" }, "peerDependencies": { "@types/react": "*", "@types/react-dom": "*", "react": "^16.8 || ^17.0 || ^18.0 || ^19.0 || ^19.0.0-rc", "react-dom": "^16.8 || ^17.0 || ^18.0 || ^19.0 || ^19.0.0-rc" }, "optionalPeers": ["@types/react", "@types/react-dom"] }, "sha512-vPdg/tF6YC/ynuBIJlk1mm7Le0VgW6ub6J2UWnTQ7/D23KXcPI1qy+0vBkgKgd38RCMJavBXpB83HPNFMTb0Fg=="],

    "@radix-ui/react-scroll-area": ["@radix-ui/react-scroll-area@1.2.9", "", { "dependencies": { "@radix-ui/number": "1.1.1", "@radix-ui/primitive": "1.1.2", "@radix-ui/react-compose-refs": "1.1.2", "@radix-ui/react-context": "1.1.2", "@radix-ui/react-direction": "1.1.1", "@radix-ui/react-presence": "1.1.4", "@radix-ui/react-primitive": "2.1.3", "@radix-ui/react-use-callback-ref": "1.1.1", "@radix-ui/react-use-layout-effect": "1.1.1" }, "peerDependencies": { "@types/react": "*", "@types/react-dom": "*", "react": "^16.8 || ^17.0 || ^18.0 || ^19.0 || ^19.0.0-rc", "react-dom": "^16.8 || ^17.0 || ^18.0 || ^19.0 || ^19.0.0-rc" }, "optionalPeers": ["@types/react", "@types/react-dom"] }, "sha512-YSjEfBXnhUELsO2VzjdtYYD4CfQjvao+lhhrX5XsHD7/cyUNzljF1FHEbgTPN7LH2MClfwRMIsYlqTYpKTTe2A=="],

    "@radix-ui/react-select": ["@radix-ui/react-select@2.2.5", "", { "dependencies": { "@radix-ui/number": "1.1.1", "@radix-ui/primitive": "1.1.2", "@radix-ui/react-collection": "1.1.7", "@radix-ui/react-compose-refs": "1.1.2", "@radix-ui/react-context": "1.1.2", "@radix-ui/react-direction": "1.1.1", "@radix-ui/react-dismissable-layer": "1.1.10", "@radix-ui/react-focus-guards": "1.1.2", "@radix-ui/react-focus-scope": "1.1.7", "@radix-ui/react-id": "1.1.1", "@radix-ui/react-popper": "1.2.7", "@radix-ui/react-portal": "1.1.9", "@radix-ui/react-primitive": "2.1.3", "@radix-ui/react-slot": "1.2.3", "@radix-ui/react-use-callback-ref": "1.1.1", "@radix-ui/react-use-controllable-state": "1.2.2", "@radix-ui/react-use-layout-effect": "1.1.1", "@radix-ui/react-use-previous": "1.1.1", "@radix-ui/react-visually-hidden": "1.2.3", "aria-hidden": "^1.2.4", "react-remove-scroll": "^2.6.3" }, "peerDependencies": { "@types/react": "*", "@types/react-dom": "*", "react": "^16.8 || ^17.0 || ^18.0 || ^19.0 || ^19.0.0-rc", "react-dom": "^16.8 || ^17.0 || ^18.0 || ^19.0 || ^19.0.0-rc" }, "optionalPeers": ["@types/react", "@types/react-dom"] }, "sha512-HnMTdXEVuuyzx63ME0ut4+sEMYW6oouHWNGUZc7ddvUWIcfCva/AMoqEW/3wnEllriMWBa0RHspCYnfCWJQYmA=="],

    "@radix-ui/react-slot": ["@radix-ui/react-slot@1.2.3", "", { "dependencies": { "@radix-ui/react-compose-refs": "1.1.2" }, "peerDependencies": { "@types/react": "*", "react": "^16.8 || ^17.0 || ^18.0 || ^19.0 || ^19.0.0-rc" }, "optionalPeers": ["@types/react"] }, "sha512-aeNmHnBxbi2St0au6VBVC7JXFlhLlOnvIIlePNniyUNAClzmtAUEY8/pBiK3iHjufOlwA+c20/8jngo7xcrg8A=="],

    "@radix-ui/react-switch": ["@radix-ui/react-switch@1.2.5", "", { "dependencies": { "@radix-ui/primitive": "1.1.2", "@radix-ui/react-compose-refs": "1.1.2", "@radix-ui/react-context": "1.1.2", "@radix-ui/react-primitive": "2.1.3", "@radix-ui/react-use-controllable-state": "1.2.2", "@radix-ui/react-use-previous": "1.1.1", "@radix-ui/react-use-size": "1.1.1" }, "peerDependencies": { "@types/react": "*", "@types/react-dom": "*", "react": "^16.8 || ^17.0 || ^18.0 || ^19.0 || ^19.0.0-rc", "react-dom": "^16.8 || ^17.0 || ^18.0 || ^19.0 || ^19.0.0-rc" }, "optionalPeers": ["@types/react", "@types/react-dom"] }, "sha512-5ijLkak6ZMylXsaImpZ8u4Rlf5grRmoc0p0QeX9VJtlrM4f5m3nCTX8tWga/zOA8PZYIR/t0p2Mnvd7InrJ6yQ=="],

    "@radix-ui/react-use-callback-ref": ["@radix-ui/react-use-callback-ref@1.1.1", "", { "peerDependencies": { "@types/react": "*", "react": "^16.8 || ^17.0 || ^18.0 || ^19.0 || ^19.0.0-rc" }, "optionalPeers": ["@types/react"] }, "sha512-FkBMwD+qbGQeMu1cOHnuGB6x4yzPjho8ap5WtbEJ26umhgqVXbhekKUQO+hZEL1vU92a3wHwdp0HAcqAUF5iDg=="],

    "@radix-ui/react-use-controllable-state": ["@radix-ui/react-use-controllable-state@1.2.2", "", { "dependencies": { "@radix-ui/react-use-effect-event": "0.0.2", "@radix-ui/react-use-layout-effect": "1.1.1" }, "peerDependencies": { "@types/react": "*", "react": "^16.8 || ^17.0 || ^18.0 || ^19.0 || ^19.0.0-rc" }, "optionalPeers": ["@types/react"] }, "sha512-BjasUjixPFdS+NKkypcyyN5Pmg83Olst0+c6vGov0diwTEo6mgdqVR6hxcEgFuh4QrAs7Rc+9KuGJ9TVCj0Zzg=="],

    "@radix-ui/react-use-effect-event": ["@radix-ui/react-use-effect-event@0.0.2", "", { "dependencies": { "@radix-ui/react-use-layout-effect": "1.1.1" }, "peerDependencies": { "@types/react": "*", "react": "^16.8 || ^17.0 || ^18.0 || ^19.0 || ^19.0.0-rc" }, "optionalPeers": ["@types/react"] }, "sha512-Qp8WbZOBe+blgpuUT+lw2xheLP8q0oatc9UpmiemEICxGvFLYmHm9QowVZGHtJlGbS6A6yJ3iViad/2cVjnOiA=="],

    "@radix-ui/react-use-escape-keydown": ["@radix-ui/react-use-escape-keydown@1.1.1", "", { "dependencies": { "@radix-ui/react-use-callback-ref": "1.1.1" }, "peerDependencies": { "@types/react": "*", "react": "^16.8 || ^17.0 || ^18.0 || ^19.0 || ^19.0.0-rc" }, "optionalPeers": ["@types/react"] }, "sha512-Il0+boE7w/XebUHyBjroE+DbByORGR9KKmITzbR7MyQ4akpORYP/ZmbhAr0DG7RmmBqoOnZdy2QlvajJ2QA59g=="],

    "@radix-ui/react-use-is-hydrated": ["@radix-ui/react-use-is-hydrated@0.1.0", "", { "dependencies": { "use-sync-external-store": "^1.5.0" }, "peerDependencies": { "@types/react": "*", "react": "^16.8 || ^17.0 || ^18.0 || ^19.0 || ^19.0.0-rc" }, "optionalPeers": ["@types/react"] }, "sha512-U+UORVEq+cTnRIaostJv9AGdV3G6Y+zbVd+12e18jQ5A3c0xL03IhnHuiU4UV69wolOQp5GfR58NW/EgdQhwOA=="],

    "@radix-ui/react-use-layout-effect": ["@radix-ui/react-use-layout-effect@1.1.1", "", { "peerDependencies": { "@types/react": "*", "react": "^16.8 || ^17.0 || ^18.0 || ^19.0 || ^19.0.0-rc" }, "optionalPeers": ["@types/react"] }, "sha512-RbJRS4UWQFkzHTTwVymMTUv8EqYhOp8dOOviLj2ugtTiXRaRQS7GLGxZTLL1jWhMeoSCf5zmcZkqTl9IiYfXcQ=="],

    "@radix-ui/react-use-previous": ["@radix-ui/react-use-previous@1.1.1", "", { "peerDependencies": { "@types/react": "*", "react": "^16.8 || ^17.0 || ^18.0 || ^19.0 || ^19.0.0-rc" }, "optionalPeers": ["@types/react"] }, "sha512-2dHfToCj/pzca2Ck724OZ5L0EVrr3eHRNsG/b3xQJLA2hZpVCS99bLAX+hm1IHXDEnzU6by5z/5MIY794/a8NQ=="],

    "@radix-ui/react-use-rect": ["@radix-ui/react-use-rect@1.1.1", "", { "dependencies": { "@radix-ui/rect": "1.1.1" }, "peerDependencies": { "@types/react": "*", "react": "^16.8 || ^17.0 || ^18.0 || ^19.0 || ^19.0.0-rc" }, "optionalPeers": ["@types/react"] }, "sha512-QTYuDesS0VtuHNNvMh+CjlKJ4LJickCMUAqjlE3+j8w+RlRpwyX3apEQKGFzbZGdo7XNG1tXa+bQqIE7HIXT2w=="],

    "@radix-ui/react-use-size": ["@radix-ui/react-use-size@1.1.1", "", { "dependencies": { "@radix-ui/react-use-layout-effect": "1.1.1" }, "peerDependencies": { "@types/react": "*", "react": "^16.8 || ^17.0 || ^18.0 || ^19.0 || ^19.0.0-rc" }, "optionalPeers": ["@types/react"] }, "sha512-ewrXRDTAqAXlkl6t/fkXWNAhFX9I+CkKlw6zjEwk86RSPKwZr3xpBRso655aqYafwtnbpHLj6toFzmd6xdVptQ=="],

    "@radix-ui/react-visually-hidden": ["@radix-ui/react-visually-hidden@1.2.3", "", { "dependencies": { "@radix-ui/react-primitive": "2.1.3" }, "peerDependencies": { "@types/react": "*", "@types/react-dom": "*", "react": "^16.8 || ^17.0 || ^18.0 || ^19.0 || ^19.0.0-rc", "react-dom": "^16.8 || ^17.0 || ^18.0 || ^19.0 || ^19.0.0-rc" }, "optionalPeers": ["@types/react", "@types/react-dom"] }, "sha512-pzJq12tEaaIhqjbzpCuv/OypJY/BPavOofm+dbab+MHLajy277+1lLm6JFcGgF5eskJ6mquGirhXY2GD/8u8Ug=="],

    "@radix-ui/rect": ["@radix-ui/rect@1.1.1", "", {}, "sha512-HPwpGIzkl28mWyZqG52jiqDJ12waP11Pa1lGoiyUkIEuMLBP0oeK/C89esbXrxsky5we7dfd8U58nm0SgAWpVw=="],

    "@rolldown/pluginutils": ["@rolldown/pluginutils@1.0.0-beta.27", "", {}, "sha512-+d0F4MKMCbeVUJwG96uQ4SgAznZNSq93I3V+9NHA4OpvqG8mRCpGdKmK8l/dl02h2CCDHwW2FqilnTyDcAnqjA=="],

    "@rollup/rollup-android-arm-eabi": ["@rollup/rollup-android-arm-eabi@4.45.1", "", { "os": "android", "cpu": "arm" }, "sha512-NEySIFvMY0ZQO+utJkgoMiCAjMrGvnbDLHvcmlA33UXJpYBCvlBEbMMtV837uCkS+plG2umfhn0T5mMAxGrlRA=="],

    "@rollup/rollup-android-arm64": ["@rollup/rollup-android-arm64@4.45.1", "", { "os": "android", "cpu": "arm64" }, "sha512-ujQ+sMXJkg4LRJaYreaVx7Z/VMgBBd89wGS4qMrdtfUFZ+TSY5Rs9asgjitLwzeIbhwdEhyj29zhst3L1lKsRQ=="],

    "@rollup/rollup-darwin-arm64": ["@rollup/rollup-darwin-arm64@4.45.1", "", { "os": "darwin", "cpu": "arm64" }, "sha512-FSncqHvqTm3lC6Y13xncsdOYfxGSLnP+73k815EfNmpewPs+EyM49haPS105Rh4aF5mJKywk9X0ogzLXZzN9lA=="],

    "@rollup/rollup-darwin-x64": ["@rollup/rollup-darwin-x64@4.45.1", "", { "os": "darwin", "cpu": "x64" }, "sha512-2/vVn/husP5XI7Fsf/RlhDaQJ7x9zjvC81anIVbr4b/f0xtSmXQTFcGIQ/B1cXIYM6h2nAhJkdMHTnD7OtQ9Og=="],

    "@rollup/rollup-freebsd-arm64": ["@rollup/rollup-freebsd-arm64@4.45.1", "", { "os": "freebsd", "cpu": "arm64" }, "sha512-4g1kaDxQItZsrkVTdYQ0bxu4ZIQ32cotoQbmsAnW1jAE4XCMbcBPDirX5fyUzdhVCKgPcrwWuucI8yrVRBw2+g=="],

    "@rollup/rollup-freebsd-x64": ["@rollup/rollup-freebsd-x64@4.45.1", "", { "os": "freebsd", "cpu": "x64" }, "sha512-L/6JsfiL74i3uK1Ti2ZFSNsp5NMiM4/kbbGEcOCps99aZx3g8SJMO1/9Y0n/qKlWZfn6sScf98lEOUe2mBvW9A=="],

    "@rollup/rollup-linux-arm-gnueabihf": ["@rollup/rollup-linux-arm-gnueabihf@4.45.1", "", { "os": "linux", "cpu": "arm" }, "sha512-RkdOTu2jK7brlu+ZwjMIZfdV2sSYHK2qR08FUWcIoqJC2eywHbXr0L8T/pONFwkGukQqERDheaGTeedG+rra6Q=="],

    "@rollup/rollup-linux-arm-musleabihf": ["@rollup/rollup-linux-arm-musleabihf@4.45.1", "", { "os": "linux", "cpu": "arm" }, "sha512-3kJ8pgfBt6CIIr1o+HQA7OZ9mp/zDk3ctekGl9qn/pRBgrRgfwiffaUmqioUGN9hv0OHv2gxmvdKOkARCtRb8Q=="],

    "@rollup/rollup-linux-arm64-gnu": ["@rollup/rollup-linux-arm64-gnu@4.45.1", "", { "os": "linux", "cpu": "arm64" }, "sha512-k3dOKCfIVixWjG7OXTCOmDfJj3vbdhN0QYEqB+OuGArOChek22hn7Uy5A/gTDNAcCy5v2YcXRJ/Qcnm4/ma1xw=="],

    "@rollup/rollup-linux-arm64-musl": ["@rollup/rollup-linux-arm64-musl@4.45.1", "", { "os": "linux", "cpu": "arm64" }, "sha512-PmI1vxQetnM58ZmDFl9/Uk2lpBBby6B6rF4muJc65uZbxCs0EA7hhKCk2PKlmZKuyVSHAyIw3+/SiuMLxKxWog=="],

    "@rollup/rollup-linux-loongarch64-gnu": ["@rollup/rollup-linux-loongarch64-gnu@4.45.1", "", { "os": "linux", "cpu": "none" }, "sha512-9UmI0VzGmNJ28ibHW2GpE2nF0PBQqsyiS4kcJ5vK+wuwGnV5RlqdczVocDSUfGX/Na7/XINRVoUgJyFIgipoRg=="],

    "@rollup/rollup-linux-powerpc64le-gnu": ["@rollup/rollup-linux-powerpc64le-gnu@4.45.1", "", { "os": "linux", "cpu": "ppc64" }, "sha512-7nR2KY8oEOUTD3pBAxIBBbZr0U7U+R9HDTPNy+5nVVHDXI4ikYniH1oxQz9VoB5PbBU1CZuDGHkLJkd3zLMWsg=="],

    "@rollup/rollup-linux-riscv64-gnu": ["@rollup/rollup-linux-riscv64-gnu@4.45.1", "", { "os": "linux", "cpu": "none" }, "sha512-nlcl3jgUultKROfZijKjRQLUu9Ma0PeNv/VFHkZiKbXTBQXhpytS8CIj5/NfBeECZtY2FJQubm6ltIxm/ftxpw=="],

    "@rollup/rollup-linux-riscv64-musl": ["@rollup/rollup-linux-riscv64-musl@4.45.1", "", { "os": "linux", "cpu": "none" }, "sha512-HJV65KLS51rW0VY6rvZkiieiBnurSzpzore1bMKAhunQiECPuxsROvyeaot/tcK3A3aGnI+qTHqisrpSgQrpgA=="],

    "@rollup/rollup-linux-s390x-gnu": ["@rollup/rollup-linux-s390x-gnu@4.45.1", "", { "os": "linux", "cpu": "s390x" }, "sha512-NITBOCv3Qqc6hhwFt7jLV78VEO/il4YcBzoMGGNxznLgRQf43VQDae0aAzKiBeEPIxnDrACiMgbqjuihx08OOw=="],

    "@rollup/rollup-linux-x64-gnu": ["@rollup/rollup-linux-x64-gnu@4.45.1", "", { "os": "linux", "cpu": "x64" }, "sha512-+E/lYl6qu1zqgPEnTrs4WysQtvc/Sh4fC2nByfFExqgYrqkKWp1tWIbe+ELhixnenSpBbLXNi6vbEEJ8M7fiHw=="],

    "@rollup/rollup-linux-x64-musl": ["@rollup/rollup-linux-x64-musl@4.45.1", "", { "os": "linux", "cpu": "x64" }, "sha512-a6WIAp89p3kpNoYStITT9RbTbTnqarU7D8N8F2CV+4Cl9fwCOZraLVuVFvlpsW0SbIiYtEnhCZBPLoNdRkjQFw=="],

    "@rollup/rollup-win32-arm64-msvc": ["@rollup/rollup-win32-arm64-msvc@4.45.1", "", { "os": "win32", "cpu": "arm64" }, "sha512-T5Bi/NS3fQiJeYdGvRpTAP5P02kqSOpqiopwhj0uaXB6nzs5JVi2XMJb18JUSKhCOX8+UE1UKQufyD6Or48dJg=="],

    "@rollup/rollup-win32-ia32-msvc": ["@rollup/rollup-win32-ia32-msvc@4.45.1", "", { "os": "win32", "cpu": "ia32" }, "sha512-lxV2Pako3ujjuUe9jiU3/s7KSrDfH6IgTSQOnDWr9aJ92YsFd7EurmClK0ly/t8dzMkDtd04g60WX6yl0sGfdw=="],

    "@rollup/rollup-win32-x64-msvc": ["@rollup/rollup-win32-x64-msvc@4.45.1", "", { "os": "win32", "cpu": "x64" }, "sha512-M/fKi4sasCdM8i0aWJjCSFm2qEnYRR8AMLG2kxp6wD13+tMGA4Z1tVAuHkNRjud5SW2EM3naLuK35w9twvf6aA=="],

    "@shikijs/core": ["@shikijs/core@3.9.1", "", { "dependencies": { "@shikijs/types": "3.9.1", "@shikijs/vscode-textmate": "^10.0.2", "@types/hast": "^3.0.4", "hast-util-to-html": "^9.0.5" } }, "sha512-W5Vwen0KJCtR7KFRo+3JLGAqLUPsfW7e+wZ4yaRBGIogwI9ZlnkpRm9ZV8JtfzMxOkIwZwMmmN0hNErLtm3AYg=="],

    "@shikijs/engine-javascript": ["@shikijs/engine-javascript@3.9.1", "", { "dependencies": { "@shikijs/types": "3.9.1", "@shikijs/vscode-textmate": "^10.0.2", "oniguruma-to-es": "^4.3.3" } }, "sha512-4hGenxYpAmtALryKsdli2K58F0s7RBYpj/RSDcAAGfRM6eTEGI5cZnt86mr+d9/4BaZ5sH5s4p3VU5irIdhj9Q=="],

    "@shikijs/engine-oniguruma": ["@shikijs/engine-oniguruma@3.9.1", "", { "dependencies": { "@shikijs/types": "3.9.1", "@shikijs/vscode-textmate": "^10.0.2" } }, "sha512-WPlL/xqviwS3te4unSGGGfflKsuHLMI6tPdNYvgz/IygcBT6UiwDFSzjBKyebwi5GGSlXsjjdoJLIBnAplmEZw=="],

    "@shikijs/langs": ["@shikijs/langs@3.9.1", "", { "dependencies": { "@shikijs/types": "3.9.1" } }, "sha512-Vyy2Yv9PP3Veh3VSsIvNncOR+O93wFsNYgN2B6cCCJlS7H9SKFYc55edsqernsg8WT/zam1cfB6llJsQWLnVhA=="],

    "@shikijs/themes": ["@shikijs/themes@3.9.1", "", { "dependencies": { "@shikijs/types": "3.9.1" } }, "sha512-zAykkGECNICCMXpKeVvq04yqwaSuAIvrf8MjsU5bzskfg4XreU+O0B5wdNCYRixoB9snd3YlZ373WV5E/g5T9A=="],

    "@shikijs/transformers": ["@shikijs/transformers@3.9.1", "", { "dependencies": { "@shikijs/core": "3.9.1", "@shikijs/types": "3.9.1" } }, "sha512-QI4Bh565EhKGaefiDAyn5o7S8rQIUGXcOjZANSiQHa/KSGCyJTZP9UUiRbvdovVpaI/nagODX6mspFk/vcYOQQ=="],

    "@shikijs/types": ["@shikijs/types@3.9.1", "", { "dependencies": { "@shikijs/vscode-textmate": "^10.0.2", "@types/hast": "^3.0.4" } }, "sha512-rqM3T7a0iM1oPKz9iaH/cVgNX9Vz1HERcUcXJ94/fulgVdwqfnhXzGxO4bLrAnh/o5CPLy3IcYedogfV+Ns0Qg=="],

    "@shikijs/vscode-textmate": ["@shikijs/vscode-textmate@10.0.2", "", {}, "sha512-83yeghZ2xxin3Nj8z1NMd/NCuca+gsYXswywDy5bHvwlWL8tpTQmzGeUuHd9FC3E/SBEMvzJRwWEOz5gGes9Qg=="],

    "@tabler/icons": ["@tabler/icons@3.34.1", "", {}, "sha512-9gTnUvd7Fd/DmQgr3MKY+oJLa1RfNsQo8c/ir3TJAWghOuZXodbtbVp0QBY2DxWuuvrSZFys0HEbv1CoiI5y6A=="],

    "@tabler/icons-react": ["@tabler/icons-react@3.34.1", "", { "dependencies": { "@tabler/icons": "3.34.1" }, "peerDependencies": { "react": ">= 16" } }, "sha512-Ld6g0NqOO05kyyHsfU8h787PdHBm7cFmOycQSIrGp45XcXYDuOK2Bs0VC4T2FWSKZ6bx5g04imfzazf/nqtk1A=="],

    "@tailwindcss/node": ["@tailwindcss/node@4.1.11", "", { "dependencies": { "@ampproject/remapping": "^2.3.0", "enhanced-resolve": "^5.18.1", "jiti": "^2.4.2", "lightningcss": "1.30.1", "magic-string": "^0.30.17", "source-map-js": "^1.2.1", "tailwindcss": "4.1.11" } }, "sha512-yzhzuGRmv5QyU9qLNg4GTlYI6STedBWRE7NjxP45CsFYYq9taI0zJXZBMqIC/c8fViNLhmrbpSFS57EoxUmD6Q=="],

    "@tailwindcss/oxide": ["@tailwindcss/oxide@4.1.11", "", { "dependencies": { "detect-libc": "^2.0.4", "tar": "^7.4.3" }, "optionalDependencies": { "@tailwindcss/oxide-android-arm64": "4.1.11", "@tailwindcss/oxide-darwin-arm64": "4.1.11", "@tailwindcss/oxide-darwin-x64": "4.1.11", "@tailwindcss/oxide-freebsd-x64": "4.1.11", "@tailwindcss/oxide-linux-arm-gnueabihf": "4.1.11", "@tailwindcss/oxide-linux-arm64-gnu": "4.1.11", "@tailwindcss/oxide-linux-arm64-musl": "4.1.11", "@tailwindcss/oxide-linux-x64-gnu": "4.1.11", "@tailwindcss/oxide-linux-x64-musl": "4.1.11", "@tailwindcss/oxide-wasm32-wasi": "4.1.11", "@tailwindcss/oxide-win32-arm64-msvc": "4.1.11", "@tailwindcss/oxide-win32-x64-msvc": "4.1.11" } }, "sha512-Q69XzrtAhuyfHo+5/HMgr1lAiPP/G40OMFAnws7xcFEYqcypZmdW8eGXaOUIeOl1dzPJBPENXgbjsOyhg2nkrg=="],

    "@tailwindcss/oxide-android-arm64": ["@tailwindcss/oxide-android-arm64@4.1.11", "", { "os": "android", "cpu": "arm64" }, "sha512-3IfFuATVRUMZZprEIx9OGDjG3Ou3jG4xQzNTvjDoKmU9JdmoCohQJ83MYd0GPnQIu89YoJqvMM0G3uqLRFtetg=="],

    "@tailwindcss/oxide-darwin-arm64": ["@tailwindcss/oxide-darwin-arm64@4.1.11", "", { "os": "darwin", "cpu": "arm64" }, "sha512-ESgStEOEsyg8J5YcMb1xl8WFOXfeBmrhAwGsFxxB2CxY9evy63+AtpbDLAyRkJnxLy2WsD1qF13E97uQyP1lfQ=="],

    "@tailwindcss/oxide-darwin-x64": ["@tailwindcss/oxide-darwin-x64@4.1.11", "", { "os": "darwin", "cpu": "x64" }, "sha512-EgnK8kRchgmgzG6jE10UQNaH9Mwi2n+yw1jWmof9Vyg2lpKNX2ioe7CJdf9M5f8V9uaQxInenZkOxnTVL3fhAw=="],

    "@tailwindcss/oxide-freebsd-x64": ["@tailwindcss/oxide-freebsd-x64@4.1.11", "", { "os": "freebsd", "cpu": "x64" }, "sha512-xdqKtbpHs7pQhIKmqVpxStnY1skuNh4CtbcyOHeX1YBE0hArj2romsFGb6yUmzkq/6M24nkxDqU8GYrKrz+UcA=="],

    "@tailwindcss/oxide-linux-arm-gnueabihf": ["@tailwindcss/oxide-linux-arm-gnueabihf@4.1.11", "", { "os": "linux", "cpu": "arm" }, "sha512-ryHQK2eyDYYMwB5wZL46uoxz2zzDZsFBwfjssgB7pzytAeCCa6glsiJGjhTEddq/4OsIjsLNMAiMlHNYnkEEeg=="],

    "@tailwindcss/oxide-linux-arm64-gnu": ["@tailwindcss/oxide-linux-arm64-gnu@4.1.11", "", { "os": "linux", "cpu": "arm64" }, "sha512-mYwqheq4BXF83j/w75ewkPJmPZIqqP1nhoghS9D57CLjsh3Nfq0m4ftTotRYtGnZd3eCztgbSPJ9QhfC91gDZQ=="],

    "@tailwindcss/oxide-linux-arm64-musl": ["@tailwindcss/oxide-linux-arm64-musl@4.1.11", "", { "os": "linux", "cpu": "arm64" }, "sha512-m/NVRFNGlEHJrNVk3O6I9ggVuNjXHIPoD6bqay/pubtYC9QIdAMpS+cswZQPBLvVvEF6GtSNONbDkZrjWZXYNQ=="],

    "@tailwindcss/oxide-linux-x64-gnu": ["@tailwindcss/oxide-linux-x64-gnu@4.1.11", "", { "os": "linux", "cpu": "x64" }, "sha512-YW6sblI7xukSD2TdbbaeQVDysIm/UPJtObHJHKxDEcW2exAtY47j52f8jZXkqE1krdnkhCMGqP3dbniu1Te2Fg=="],

    "@tailwindcss/oxide-linux-x64-musl": ["@tailwindcss/oxide-linux-x64-musl@4.1.11", "", { "os": "linux", "cpu": "x64" }, "sha512-e3C/RRhGunWYNC3aSF7exsQkdXzQ/M+aYuZHKnw4U7KQwTJotnWsGOIVih0s2qQzmEzOFIJ3+xt7iq67K/p56Q=="],

    "@tailwindcss/oxide-wasm32-wasi": ["@tailwindcss/oxide-wasm32-wasi@4.1.11", "", { "dependencies": { "@emnapi/core": "^1.4.3", "@emnapi/runtime": "^1.4.3", "@emnapi/wasi-threads": "^1.0.2", "@napi-rs/wasm-runtime": "^0.2.11", "@tybys/wasm-util": "^0.9.0", "tslib": "^2.8.0" }, "cpu": "none" }, "sha512-Xo1+/GU0JEN/C/dvcammKHzeM6NqKovG+6921MR6oadee5XPBaKOumrJCXvopJ/Qb5TH7LX/UAywbqrP4lax0g=="],

    "@tailwindcss/oxide-win32-arm64-msvc": ["@tailwindcss/oxide-win32-arm64-msvc@4.1.11", "", { "os": "win32", "cpu": "arm64" }, "sha512-UgKYx5PwEKrac3GPNPf6HVMNhUIGuUh4wlDFR2jYYdkX6pL/rn73zTq/4pzUm8fOjAn5L8zDeHp9iXmUGOXZ+w=="],

    "@tailwindcss/oxide-win32-x64-msvc": ["@tailwindcss/oxide-win32-x64-msvc@4.1.11", "", { "os": "win32", "cpu": "x64" }, "sha512-YfHoggn1j0LK7wR82TOucWc5LDCguHnoS879idHekmmiR7g9HUtMw9MI0NHatS28u/Xlkfi9w5RJWgz2Dl+5Qg=="],

    "@tailwindcss/vite": ["@tailwindcss/vite@4.1.11", "", { "dependencies": { "@tailwindcss/node": "4.1.11", "@tailwindcss/oxide": "4.1.11", "tailwindcss": "4.1.11" }, "peerDependencies": { "vite": "^5.2.0 || ^6 || ^7" } }, "sha512-RHYhrR3hku0MJFRV+fN2gNbDNEh3dwKvY8XJvTxCSXeMOsCRSr+uKvDWQcbizrHgjML6ZmTE5OwMrl5wKcujCw=="],

    "@tanstack/pacer": ["@tanstack/pacer@0.11.0", "", { "dependencies": { "@tanstack/store": "^0.7.2" } }, "sha512-Za09oQqXJizOAkaYbY1J1/PjHW6ZLzC73cPN95wyDk8mvkfP8Q2Q7GHlRLQKbKMoIIszzw5L8wQALcjdv7bR8A=="],

    "@tanstack/query-core": ["@tanstack/query-core@5.83.0", "", {}, "sha512-0M8dA+amXUkyz5cVUm/B+zSk3xkQAcuXuz5/Q/LveT4ots2rBpPTZOzd7yJa2Utsf8D2Upl5KyjhHRY+9lB/XA=="],

    "@tanstack/react-pacer": ["@tanstack/react-pacer@0.11.0", "", { "dependencies": { "@tanstack/pacer": "0.11.0", "@tanstack/react-store": "^0.7.3" }, "peerDependencies": { "react": ">=16.8", "react-dom": ">=16.8" } }, "sha512-ZIDdpympRFBdKD7nYG+RCpMetIymP1OFoiswNfYMvfxbD6PtWTwfgcwH/duwfdOULv0pFwnBI74KKxQ55Qh7jA=="],

    "@tanstack/react-query": ["@tanstack/react-query@5.83.0", "", { "dependencies": { "@tanstack/query-core": "5.83.0" }, "peerDependencies": { "react": "^18 || ^19" } }, "sha512-/XGYhZ3foc5H0VM2jLSD/NyBRIOK4q9kfeml4+0x2DlL6xVuAcVEW+hTlTapAmejObg0i3eNqhkr2dT+eciwoQ=="],

    "@tanstack/react-store": ["@tanstack/react-store@0.7.3", "", { "dependencies": { "@tanstack/store": "0.7.2", "use-sync-external-store": "^1.5.0" }, "peerDependencies": { "react": "^16.8.0 || ^17.0.0 || ^18.0.0 || ^19.0.0", "react-dom": "^16.8.0 || ^17.0.0 || ^18.0.0 || ^19.0.0" } }, "sha512-3Dnqtbw9P2P0gw8uUM8WP2fFfg8XMDSZCTsywRPZe/XqqYW8PGkXKZTvP0AHkE4mpqP9Y43GpOg9vwO44azu6Q=="],

    "@tanstack/store": ["@tanstack/store@0.7.2", "", {}, "sha512-RP80Z30BYiPX2Pyo0Nyw4s1SJFH2jyM6f9i3HfX4pA+gm5jsnYryscdq2aIQLnL4TaGuQMO+zXmN9nh1Qck+Pg=="],

    "@tauri-apps/api": ["@tauri-apps/api@2.6.0", "", {}, "sha512-hRNcdercfgpzgFrMXWwNDBN0B7vNzOzRepy6ZAmhxi5mDLVPNrTpo9MGg2tN/F7JRugj4d2aF7E1rtPXAHaetg=="],

    "@tauri-apps/cli": ["@tauri-apps/cli@2.6.2", "", { "optionalDependencies": { "@tauri-apps/cli-darwin-arm64": "2.6.2", "@tauri-apps/cli-darwin-x64": "2.6.2", "@tauri-apps/cli-linux-arm-gnueabihf": "2.6.2", "@tauri-apps/cli-linux-arm64-gnu": "2.6.2", "@tauri-apps/cli-linux-arm64-musl": "2.6.2", "@tauri-apps/cli-linux-riscv64-gnu": "2.6.2", "@tauri-apps/cli-linux-x64-gnu": "2.6.2", "@tauri-apps/cli-linux-x64-musl": "2.6.2", "@tauri-apps/cli-win32-arm64-msvc": "2.6.2", "@tauri-apps/cli-win32-ia32-msvc": "2.6.2", "@tauri-apps/cli-win32-x64-msvc": "2.6.2" }, "bin": { "tauri": "tauri.js" } }, "sha512-s1/eyBHxk0wG1blLeOY2IDjgZcxVrkxU5HFL8rNDwjYGr0o7yr3RAtwmuUPhz13NO+xGAL1bJZaLFBdp+5joKg=="],

    "@tauri-apps/cli-darwin-arm64": ["@tauri-apps/cli-darwin-arm64@2.6.2", "", { "os": "darwin", "cpu": "arm64" }, "sha512-YlvT+Yb7u2HplyN2Cf/nBplCQARC/I4uedlYHlgtxg6rV7xbo9BvG1jLOo29IFhqA2rOp5w1LtgvVGwsOf2kxw=="],

    "@tauri-apps/cli-darwin-x64": ["@tauri-apps/cli-darwin-x64@2.6.2", "", { "os": "darwin", "cpu": "x64" }, "sha512-21gdPWfv1bP8rkTdCL44in70QcYcPaDM70L+y78N8TkBuC+/+wqnHcwwjzb+mUyck6UoEw2DORagSI/oKKUGJw=="],

    "@tauri-apps/cli-linux-arm-gnueabihf": ["@tauri-apps/cli-linux-arm-gnueabihf@2.6.2", "", { "os": "linux", "cpu": "arm" }, "sha512-MW8Y6HqHS5yzQkwGoLk/ZyE1tWpnz/seDoY4INsbvUZdknuUf80yn3H+s6eGKtT/0Bfqon/W9sY7pEkgHRPQgA=="],

    "@tauri-apps/cli-linux-arm64-gnu": ["@tauri-apps/cli-linux-arm64-gnu@2.6.2", "", { "os": "linux", "cpu": "arm64" }, "sha512-9PdINTUtnyrnQt9hvC4y1m0NoxKSw/wUB9OTBAQabPj8WLAdvySWiUpEiqJjwLhlu4T6ltXZRpNTEzous3/RXg=="],

    "@tauri-apps/cli-linux-arm64-musl": ["@tauri-apps/cli-linux-arm64-musl@2.6.2", "", { "os": "linux", "cpu": "arm64" }, "sha512-LrcJTRr7FrtQlTDkYaRXIGo/8YU/xkWmBPC646WwKNZ/S6yqCiDcOMoPe7Cx4ZvcG6sK6LUCLQMfaSNEL7PT0A=="],

    "@tauri-apps/cli-linux-riscv64-gnu": ["@tauri-apps/cli-linux-riscv64-gnu@2.6.2", "", { "os": "linux", "cpu": "none" }, "sha512-GnTshO/BaZ9KGIazz2EiFfXGWgLur5/pjqklRA/ck42PGdUQJhV/Ao7A7TdXPjqAzpFxNo6M/Hx0GCH2iMS7IA=="],

    "@tauri-apps/cli-linux-x64-gnu": ["@tauri-apps/cli-linux-x64-gnu@2.6.2", "", { "os": "linux", "cpu": "x64" }, "sha512-QDG3WeJD6UJekmrtVPCJRzlKgn9sGzhvD58oAw5gIU+DRovgmmG2U1jH9fS361oYGjWWO7d/KM9t0kugZzi4lQ=="],

    "@tauri-apps/cli-linux-x64-musl": ["@tauri-apps/cli-linux-x64-musl@2.6.2", "", { "os": "linux", "cpu": "x64" }, "sha512-TNVTDDtnWzuVqWBFdZ4+8ZTg17tc21v+CT5XBQ+KYCoYtCrIaHpW04fS5Tmudi+vYdBwoPDfwpKEB6LhCeFraQ=="],

    "@tauri-apps/cli-win32-arm64-msvc": ["@tauri-apps/cli-win32-arm64-msvc@2.6.2", "", { "os": "win32", "cpu": "arm64" }, "sha512-z77C1oa/hMLO/jM1JF39tK3M3v9nou7RsBnQoOY54z5WPcpVAbS0XdFhXB7sSN72BOiO3moDky9lQANQz6L3CA=="],

    "@tauri-apps/cli-win32-ia32-msvc": ["@tauri-apps/cli-win32-ia32-msvc@2.6.2", "", { "os": "win32", "cpu": "ia32" }, "sha512-TmD8BbzbjluBw8+QEIWUVmFa9aAluSkT1N937n1mpYLXcPbTpbunqRFiIznTwupoJNJIdtpF/t7BdZDRh5rrcg=="],

    "@tauri-apps/cli-win32-x64-msvc": ["@tauri-apps/cli-win32-x64-msvc@2.6.2", "", { "os": "win32", "cpu": "x64" }, "sha512-ItB8RCKk+nCmqOxOvbNtltz6x1A4QX6cSM21kj3NkpcnjT9rHSMcfyf8WVI2fkoMUJR80iqCblUX6ARxC3lj6w=="],

    "@tauri-apps/plugin-dialog": ["@tauri-apps/plugin-dialog@2.3.1", "", { "dependencies": { "@tauri-apps/api": "^2.6.0" } }, "sha512-B7jvyhycV8SI/WHzPjciwtYfdFM6/9EXuMjRgYWZwn8GPDmHxpT80aJdb/eDVN+NgoAFDh9bu4QPonYahoYnZQ=="],

    "@tauri-apps/plugin-fs": ["@tauri-apps/plugin-fs@2.4.1", "", { "dependencies": { "@tauri-apps/api": "^2.6.0" } }, "sha512-vJlKZVGF3UAFGoIEVT6Oq5L4HGDCD78WmA4uhzitToqYiBKWAvZR61M6zAyQzHqLs0ADemkE4RSy/5sCmZm6ZQ=="],

    "@tauri-apps/plugin-global-shortcut": ["@tauri-apps/plugin-global-shortcut@2.3.0", "", { "dependencies": { "@tauri-apps/api": "^2.6.0" } }, "sha512-WbAz0ElhpP+0kzQZRScdCC7UQ7OPH8PAn//fsBNu7+ywihsnVSVOg1L9YhieAtLNtAlnmFI69Yl5AGaA3ge5IQ=="],

    "@tauri-apps/plugin-opener": ["@tauri-apps/plugin-opener@2.4.0", "", { "dependencies": { "@tauri-apps/api": "^2.6.0" } }, "sha512-43VyN8JJtvKWJY72WI/KNZszTpDpzHULFxQs0CJBIYUdCRowQ6Q1feWTDb979N7nldqSuDOaBupZ6wz2nvuWwQ=="],

    "@tauri-apps/plugin-shell": ["@tauri-apps/plugin-shell@2.3.0", "", { "dependencies": { "@tauri-apps/api": "^2.6.0" } }, "sha512-6GIRxO2z64uxPX4CCTuhQzefvCC0ew7HjdBhMALiGw74vFBDY95VWueAHOHgNOMV4UOUAFupyidN9YulTe5xlA=="],

    "@types/babel__core": ["@types/babel__core@7.20.5", "", { "dependencies": { "@babel/parser": "^7.20.7", "@babel/types": "^7.20.7", "@types/babel__generator": "*", "@types/babel__template": "*", "@types/babel__traverse": "*" } }, "sha512-qoQprZvz5wQFJwMDqeseRXWv3rqMvhgpbXFfVyWhbx9X47POIA6i/+dXefEmZKoAgOaTdaIgNSMqMIU61yRyzA=="],

    "@types/babel__generator": ["@types/babel__generator@7.27.0", "", { "dependencies": { "@babel/types": "^7.0.0" } }, "sha512-ufFd2Xi92OAVPYsy+P4n7/U7e68fex0+Ee8gSG9KX7eo084CWiQ4sdxktvdl0bOPupXtVJPY19zk6EwWqUQ8lg=="],

    "@types/babel__template": ["@types/babel__template@7.4.4", "", { "dependencies": { "@babel/parser": "^7.1.0", "@babel/types": "^7.0.0" } }, "sha512-h/NUaSyG5EyxBIp8YRxo4RMe2/qQgvyowRwVMzhYhBCONbW8PUsg4lkFMrhgZhUe5z3L3MiLDuvyJ/CaPa2A8A=="],

    "@types/babel__traverse": ["@types/babel__traverse@7.20.7", "", { "dependencies": { "@babel/types": "^7.20.7" } }, "sha512-dkO5fhS7+/oos4ciWxyEyjWe48zmG6wbCheo/G2ZnHx4fs3EU6YC6UM8rk56gAjNJ9P3MTH2jo5jb92/K6wbng=="],

    "@types/chai": ["@types/chai@5.2.2", "", { "dependencies": { "@types/deep-eql": "*" } }, "sha512-8kB30R7Hwqf40JPiKhVzodJs2Qc1ZJ5zuT3uzw5Hq/dhNCl3G3l83jfpdI1e20BP348+fV7VIL/+FxaXkqBmWg=="],

    "@types/debug": ["@types/debug@4.1.12", "", { "dependencies": { "@types/ms": "*" } }, "sha512-vIChWdVG3LG1SMxEvI/AK+FWJthlrqlTu7fbrlywTkkaONwk/UAGaULXRlf8vkzFBLVm0zkMdCquhL5aOjhXPQ=="],

    "@types/deep-eql": ["@types/deep-eql@4.0.2", "", {}, "sha512-c9h9dVVMigMPc4bwTvC5dxqtqJZwQPePsWjPlpSOnojbor6pGqdk541lfA7AqFQr5pB1BRdq0juY9db81BwyFw=="],

    "@types/estree": ["@types/estree@1.0.8", "", {}, "sha512-dWHzHa2WqEXI/O1E9OjrocMTKJl2mSrEolh1Iomrv6U+JuNwaHXsXx9bLu5gG7BUWFIN0skIQJQ/L1rIex4X6w=="],

    "@types/estree-jsx": ["@types/estree-jsx@1.0.5", "", { "dependencies": { "@types/estree": "*" } }, "sha512-52CcUVNFyfb1A2ALocQw/Dd1BQFNmSdkuC3BkZ6iqhdMfQz7JWOFRuJFloOzjk+6WijU56m9oKXFAXc7o3Towg=="],

    "@types/hast": ["@types/hast@3.0.4", "", { "dependencies": { "@types/unist": "*" } }, "sha512-WPs+bbQw5aCj+x6laNGWLH3wviHtoCv/P3+otBhbOhJgG8qtpdAMlTCxLtsTWA7LH1Oh/bFCHsBn0TPS5m30EQ=="],

    "@types/katex": ["@types/katex@0.16.7", "", {}, "sha512-HMwFiRujE5PjrgwHQ25+bsLJgowjGjm5Z8FVSf0N6PwgJrwxH0QxzHYDcKsTfV3wva0vzrpqMTJS2jXPr5BMEQ=="],

    "@types/mdast": ["@types/mdast@4.0.4", "", { "dependencies": { "@types/unist": "*" } }, "sha512-kGaNbPh1k7AFzgpud/gMdvIm5xuECykRR+JnWKQno9TAXVa6WIVCGTPvYGekIDL4uwCZQSYbUxNBSb1aUo79oA=="],

    "@types/ms": ["@types/ms@2.1.0", "", {}, "sha512-GsCCIZDE/p3i96vtEqx+7dBUGXrc7zeSK3wwPHIaRThS+9OhWIXRqzs4d6k1SVU8g91DrNRWxWUGhp5KXQb2VA=="],

    "@types/node": ["@types/node@24.0.14", "", { "dependencies": { "undici-types": "~7.8.0" } }, "sha512-4zXMWD91vBLGRtHK3YbIoFMia+1nqEz72coM42C5ETjnNCa/heoj7NT1G67iAfOqMmcfhuCZ4uNpyz8EjlAejw=="],

    "@types/react": ["@types/react@19.1.8", "", { "dependencies": { "csstype": "^3.0.2" } }, "sha512-AwAfQ2Wa5bCx9WP8nZL2uMZWod7J7/JSplxbTmBQ5ms6QpqNYm672H0Vu9ZVKVngQ+ii4R/byguVEUZQyeg44g=="],

    "@types/react-dom": ["@types/react-dom@19.1.6", "", { "peerDependencies": { "@types/react": "^19.0.0" } }, "sha512-4hOiT/dwO8Ko0gV1m/TJZYk3y0KBnY9vzDh7W+DH17b2HFSOGgdj33dhihPeuy3l0q23+4e+hoXHV6hCC4dCXw=="],

    "@types/unist": ["@types/unist@3.0.3", "", {}, "sha512-ko/gIFJRv177XgZsZcBwnqJN5x/Gien8qNOn0D5bQU/zAzVf9Zt3BlcUiLqhV9y4ARk0GbT3tnUiPNgnTXzc/Q=="],

    "@ungap/structured-clone": ["@ungap/structured-clone@1.3.0", "", {}, "sha512-WmoN8qaIAo7WTYWbAZuG8PYEhn5fkz7dZrqTBZ7dtt//lL2Gwms1IcnQ5yHqjDfX8Ft5j4YzDM23f87zBfDe9g=="],

    "@vitejs/plugin-react": ["@vitejs/plugin-react@4.7.0", "", { "dependencies": { "@babel/core": "^7.28.0", "@babel/plugin-transform-react-jsx-self": "^7.27.1", "@babel/plugin-transform-react-jsx-source": "^7.27.1", "@rolldown/pluginutils": "1.0.0-beta.27", "@types/babel__core": "^7.20.5", "react-refresh": "^0.17.0" }, "peerDependencies": { "vite": "^4.2.0 || ^5.0.0 || ^6.0.0 || ^7.0.0" } }, "sha512-gUu9hwfWvvEDBBmgtAowQCojwZmJ5mcLn3aufeCsitijs3+f2NsrPtlAWIR6OPiqljl96GVCUbLe0HyqIpVaoA=="],

    "@vitest/expect": ["@vitest/expect@3.2.4", "", { "dependencies": { "@types/chai": "^5.2.2", "@vitest/spy": "3.2.4", "@vitest/utils": "3.2.4", "chai": "^5.2.0", "tinyrainbow": "^2.0.0" } }, "sha512-Io0yyORnB6sikFlt8QW5K7slY4OjqNX9jmJQ02QDda8lyM6B5oNgVWoSoKPac8/kgnCUzuHQKrSLtu/uOqqrig=="],

    "@vitest/mocker": ["@vitest/mocker@3.2.4", "", { "dependencies": { "@vitest/spy": "3.2.4", "estree-walker": "^3.0.3", "magic-string": "^0.30.17" }, "peerDependencies": { "msw": "^2.4.9", "vite": "^5.0.0 || ^6.0.0 || ^7.0.0-0" }, "optionalPeers": ["msw", "vite"] }, "sha512-46ryTE9RZO/rfDd7pEqFl7etuyzekzEhUbTW3BvmeO/BcCMEgq59BKhek3dXDWgAj4oMK6OZi+vRr1wPW6qjEQ=="],

    "@vitest/pretty-format": ["@vitest/pretty-format@3.2.4", "", { "dependencies": { "tinyrainbow": "^2.0.0" } }, "sha512-IVNZik8IVRJRTr9fxlitMKeJeXFFFN0JaB9PHPGQ8NKQbGpfjlTx9zO4RefN8gp7eqjNy8nyK3NZmBzOPeIxtA=="],

    "@vitest/runner": ["@vitest/runner@3.2.4", "", { "dependencies": { "@vitest/utils": "3.2.4", "pathe": "^2.0.3", "strip-literal": "^3.0.0" } }, "sha512-oukfKT9Mk41LreEW09vt45f8wx7DordoWUZMYdY/cyAk7w5TWkTRCNZYF7sX7n2wB7jyGAl74OxgwhPgKaqDMQ=="],

    "@vitest/snapshot": ["@vitest/snapshot@3.2.4", "", { "dependencies": { "@vitest/pretty-format": "3.2.4", "magic-string": "^0.30.17", "pathe": "^2.0.3" } }, "sha512-dEYtS7qQP2CjU27QBC5oUOxLE/v5eLkGqPE0ZKEIDGMs4vKWe7IjgLOeauHsR0D5YuuycGRO5oSRXnwnmA78fQ=="],

    "@vitest/spy": ["@vitest/spy@3.2.4", "", { "dependencies": { "tinyspy": "^4.0.3" } }, "sha512-vAfasCOe6AIK70iP5UD11Ac4siNUNJ9i/9PZ3NKx07sG6sUxeag1LWdNrMWeKKYBLlzuK+Gn65Yd5nyL6ds+nw=="],

    "@vitest/utils": ["@vitest/utils@3.2.4", "", { "dependencies": { "@vitest/pretty-format": "3.2.4", "loupe": "^3.1.4", "tinyrainbow": "^2.0.0" } }, "sha512-fB2V0JFrQSMsCo9HiSq3Ezpdv4iYaXRG1Sx8edX3MwxfyNn83mKiGzOcH+Fkxt4MHxr3y42fQi1oeAInqgX2QA=="],

    "aria-hidden": ["aria-hidden@1.2.6", "", { "dependencies": { "tslib": "^2.0.0" } }, "sha512-ik3ZgC9dY/lYVVM++OISsaYDeg1tb0VtP5uL3ouh1koGOaUMDPpbFIei4JkFimWUFPn90sbMNMXQAIVOlnYKJA=="],

    "assertion-error": ["assertion-error@2.0.1", "", {}, "sha512-Izi8RQcffqCeNVgFigKli1ssklIbpHnCYc6AknXGYoB6grJqyeby7jv12JUQgmTAnIDnbck1uxksT4dzN3PWBA=="],

    "bail": ["bail@2.0.2", "", {}, "sha512-0xO6mYd7JB2YesxDKplafRpsiOzPt9V02ddPCLbY1xYGPOX24NTyN50qnUxgCPcSoYMhKpAuBTjQoRZCAkUDRw=="],

    "browserslist": ["browserslist@4.25.1", "", { "dependencies": { "caniuse-lite": "^1.0.30001726", "electron-to-chromium": "^1.5.173", "node-releases": "^2.0.19", "update-browserslist-db": "^1.1.3" }, "bin": { "browserslist": "cli.js" } }, "sha512-KGj0KoOMXLpSNkkEI6Z6mShmQy0bc1I+T7K9N81k4WWMrfz+6fQ6es80B/YLAeRoKvjYE1YSHHOW1qe9xIVzHw=="],

    "cac": ["cac@6.7.14", "", {}, "sha512-b6Ilus+c3RrdDk+JhLKUAQfzzgLEPy6wcXqS7f/xe1EETvsDP6GORG7SFuOs6cID5YkqchW/LXZbX5bc8j7ZcQ=="],

    "caniuse-lite": ["caniuse-lite@1.0.30001727", "", {}, "sha512-pB68nIHmbN6L/4C6MH1DokyR3bYqFwjaSs/sWDHGj4CTcFtQUQMuJftVwWkXq7mNWOybD3KhUv3oWHoGxgP14Q=="],

    "ccount": ["ccount@2.0.1", "", {}, "sha512-eyrF0jiFpY+3drT6383f1qhkbGsLSifNAjA61IUjZjmLCWjItY6LB9ft9YhoDgwfmclB2zhu51Lc7+95b8NRAg=="],

    "chai": ["chai@5.2.1", "", { "dependencies": { "assertion-error": "^2.0.1", "check-error": "^2.1.1", "deep-eql": "^5.0.1", "loupe": "^3.1.0", "pathval": "^2.0.0" } }, "sha512-5nFxhUrX0PqtyogoYOA8IPswy5sZFTOsBFl/9bNsmDLgsxYTzSZQJDPppDnZPTQbzSEm0hqGjWPzRemQCYbD6A=="],

    "character-entities": ["character-entities@2.0.2", "", {}, "sha512-shx7oQ0Awen/BRIdkjkvz54PnEEI/EjwXDSIZp86/KKdbafHh1Df/RYGBhn4hbe2+uKC9FnT5UCEdyPz3ai9hQ=="],

    "character-entities-html4": ["character-entities-html4@2.1.0", "", {}, "sha512-1v7fgQRj6hnSwFpq1Eu0ynr/CDEw0rXo2B61qXrLNdHZmPKgb7fqS1a2JwF0rISo9q77jDI8VMEHoApn8qDoZA=="],

    "character-entities-legacy": ["character-entities-legacy@3.0.0", "", {}, "sha512-RpPp0asT/6ufRm//AJVwpViZbGM/MkjQFxJccQRHmISF/22NBtsHqAWmL+/pmkPWoIUJdWyeVleTl1wydHATVQ=="],

    "character-reference-invalid": ["character-reference-invalid@2.0.1", "", {}, "sha512-iBZ4F4wRbyORVsu0jPV7gXkOsGYjGHPmAyv+HiHG8gi5PtC9KI2j1+v8/tlibRvjoWX027ypmG/n0HtO5t7unw=="],

    "check-error": ["check-error@2.1.1", "", {}, "sha512-OAlb+T7V4Op9OwdkjmguYRqncdlx5JiofwOAUkmTF+jNdHwzTaTs4sRAGpzLF3oOz5xAyDGrPgeIDFQmDOTiJw=="],

    "chownr": ["chownr@3.0.0", "", {}, "sha512-+IxzY9BZOQd/XuYPRmrvEVjF/nqj5kgT4kEq7VofrDoM1MxoRjEWkrCC3EtLi59TVawxTAn+orJwFQcrqEN1+g=="],

    "class-variance-authority": ["class-variance-authority@0.7.1", "", { "dependencies": { "clsx": "^2.1.1" } }, "sha512-Ka+9Trutv7G8M6WT6SeiRWz792K5qEqIGEGzXKhAE6xOWAY6pPH8U+9IY3oCMv6kqTmLsv7Xh/2w2RigkePMsg=="],

    "clsx": ["clsx@2.1.1", "", {}, "sha512-eYm0QWBtUrBWZWG0d386OGAw16Z995PiOVo2B7bjWSbHedGl5e0ZWaq65kOGgUSNesEIDkB9ISbTg/JK9dhCZA=="],

    "cmdk": ["cmdk@1.1.1", "", { "dependencies": { "@radix-ui/react-compose-refs": "^1.1.1", "@radix-ui/react-dialog": "^1.1.6", "@radix-ui/react-id": "^1.1.0", "@radix-ui/react-primitive": "^2.0.2" }, "peerDependencies": { "react": "^18 || ^19 || ^19.0.0-rc", "react-dom": "^18 || ^19 || ^19.0.0-rc" } }, "sha512-Vsv7kFaXm+ptHDMZ7izaRsP70GgrW9NBNGswt9OZaVBLlE0SNpDq8eu/VGXyF9r7M0azK3Wy7OlYXsuyYLFzHg=="],

    "comma-separated-tokens": ["comma-separated-tokens@2.0.3", "", {}, "sha512-Fu4hJdvzeylCfQPp9SGWidpzrMs7tTrlu6Vb8XGaRGck8QSNZJJp538Wrb60Lax4fPwR64ViY468OIUTbRlGZg=="],

    "commander": ["commander@14.0.0", "", {}, "sha512-2uM9rYjPvyq39NwLRqaiLtWHyDC1FvryJDa2ATTVims5YAS4PupsEQsDvP14FqhFr0P49CYDugi59xaxJlTXRA=="],

    "convert-source-map": ["convert-source-map@2.0.0", "", {}, "sha512-Kvp459HrV2FEJ1CAsi1Ku+MY3kasH19TFykTz2xWmMeq6bk2NU3XXvfJ+Q61m0xktWwt+1HSYf3JZsTms3aRJg=="],

    "core-js": ["core-js@3.44.0", "", {}, "sha512-aFCtd4l6GvAXwVEh3XbbVqJGHDJt0OZRa+5ePGx3LLwi12WfexqQxcsohb2wgsa/92xtl19Hd66G/L+TaAxDMw=="],

    "csstype": ["csstype@3.1.3", "", {}, "sha512-M1uQkMl8rQK/szD0LNhtqxIPLpimGm8sOBwU7lLnCpSbTyY3yeU1Vc7l4KT5zT4s/yOxHH5O7tIuuLOCnLADRw=="],

    "debug": ["debug@4.4.1", "", { "dependencies": { "ms": "^2.1.3" } }, "sha512-KcKCqiftBJcZr++7ykoDIEwSa3XWowTfNPo92BYxjXiyYEVrUQh2aLyhxBCwww+heortUFxEJYcRzosstTEBYQ=="],

    "decode-named-character-reference": ["decode-named-character-reference@1.2.0", "", { "dependencies": { "character-entities": "^2.0.0" } }, "sha512-c6fcElNV6ShtZXmsgNgFFV5tVX2PaV4g+MOAkb8eXHvn6sryJBrZa9r0zV6+dtTyoCKxtDy5tyQ5ZwQuidtd+Q=="],

    "deep-eql": ["deep-eql@5.0.2", "", {}, "sha512-h5k/5U50IJJFpzfL6nO9jaaumfjO/f2NjK/oYB2Djzm4p9L+3T9qWpZqZ2hAbLPuuYq9wrU08WQyBTL5GbPk5Q=="],

    "deepmerge": ["deepmerge@4.3.1", "", {}, "sha512-3sUqbMEc77XqpdNO7FRyRog+eW3ph+GYCbj+rK+uYyRMuwsVy0rMiVtPn+QJlKFvWP/1PYpapqYn0Me2knFn+A=="],

    "dequal": ["dequal@2.0.3", "", {}, "sha512-0je+qPKHEMohvfRTCEo3CrPG6cAzAYgmzKyxRiYSSDkS6eGJdyVJm7WaYA5ECaAD9wLB2T4EEeymA5aFVcYXCA=="],

    "detect-libc": ["detect-libc@2.0.4", "", {}, "sha512-3UDv+G9CsCKO1WKMGw9fwq/SWJYbI0c5Y7LU1AXYoDdbhE2AHQ6N6Nb34sG8Fj7T5APy8qXDCKuuIHd1BR0tVA=="],

    "detect-node-es": ["detect-node-es@1.1.0", "", {}, "sha512-ypdmJU/TbBby2Dxibuv7ZLW3Bs1QEmM7nHjEANfohJLvE0XVujisn1qPJcZxg+qDucsr+bP6fLD1rPS3AhJ7EQ=="],

    "devlop": ["devlop@1.1.0", "", { "dependencies": { "dequal": "^2.0.0" } }, "sha512-RWmIqhcFf1lRYBvNmr7qTNuyCt/7/ns2jbpp1+PalgE/rDQcBT0fioSMUpJ93irlUhC5hrg4cYqe6U+0ImW0rA=="],

    "electron-to-chromium": ["electron-to-chromium@1.5.187", "", {}, "sha512-cl5Jc9I0KGUoOoSbxvTywTa40uspGJt/BDBoDLoxJRSBpWh4FFXBsjNRHfQrONsV/OoEjDfHUmZQa2d6Ze4YgA=="],

    "enhanced-resolve": ["enhanced-resolve@5.18.2", "", { "dependencies": { "graceful-fs": "^4.2.4", "tapable": "^2.2.0" } }, "sha512-6Jw4sE1maoRJo3q8MsSIn2onJFbLTOjY9hlx4DZXmOKvLRd1Ok2kXmAGXaafL2+ijsJZ1ClYbl/pmqr9+k4iUQ=="],

    "entities": ["entities@6.0.1", "", {}, "sha512-aN97NXWF6AWBTahfVOIrB/NShkzi5H7F9r1s9mD3cDj4Ko5f2qhhVoYMibXF7GlLveb/D2ioWay8lxI97Ven3g=="],

    "es-module-lexer": ["es-module-lexer@1.7.0", "", {}, "sha512-jEQoCwk8hyb2AZziIOLhDqpm5+2ww5uIE6lkO/6jcOCusfk6LhMHpXXfBLXTZ7Ydyt0j4VoUQv6uGNYbdW+kBA=="],

    "esbuild": ["esbuild@0.25.6", "", { "optionalDependencies": { "@esbuild/aix-ppc64": "0.25.6", "@esbuild/android-arm": "0.25.6", "@esbuild/android-arm64": "0.25.6", "@esbuild/android-x64": "0.25.6", "@esbuild/darwin-arm64": "0.25.6", "@esbuild/darwin-x64": "0.25.6", "@esbuild/freebsd-arm64": "0.25.6", "@esbuild/freebsd-x64": "0.25.6", "@esbuild/linux-arm": "0.25.6", "@esbuild/linux-arm64": "0.25.6", "@esbuild/linux-ia32": "0.25.6", "@esbuild/linux-loong64": "0.25.6", "@esbuild/linux-mips64el": "0.25.6", "@esbuild/linux-ppc64": "0.25.6", "@esbuild/linux-riscv64": "0.25.6", "@esbuild/linux-s390x": "0.25.6", "@esbuild/linux-x64": "0.25.6", "@esbuild/netbsd-arm64": "0.25.6", "@esbuild/netbsd-x64": "0.25.6", "@esbuild/openbsd-arm64": "0.25.6", "@esbuild/openbsd-x64": "0.25.6", "@esbuild/openharmony-arm64": "0.25.6", "@esbuild/sunos-x64": "0.25.6", "@esbuild/win32-arm64": "0.25.6", "@esbuild/win32-ia32": "0.25.6", "@esbuild/win32-x64": "0.25.6" }, "bin": { "esbuild": "bin/esbuild" } }, "sha512-GVuzuUwtdsghE3ocJ9Bs8PNoF13HNQ5TXbEi2AhvVb8xU1Iwt9Fos9FEamfoee+u/TOsn7GUWc04lz46n2bbTg=="],

    "escalade": ["escalade@3.2.0", "", {}, "sha512-WUj2qlxaQtO4g6Pq5c29GTcWGDyd8itL8zTlipgECz3JesAiiOKotd8JU6otB3PACgG6xkJUyVhboMS+bje/jA=="],

    "escape-string-regexp": ["escape-string-regexp@5.0.0", "", {}, "sha512-/veY75JbMK4j1yjvuUxuVsiS/hr/4iHs9FTT6cgTexxdE0Ly/glccBAkloH/DofkjRbZU3bnoj38mOmhkZ0lHw=="],

    "estree-util-is-identifier-name": ["estree-util-is-identifier-name@3.0.0", "", {}, "sha512-hFtqIDZTIUZ9BXLb8y4pYGyk6+wekIivNVTcmvk8NoOh+VeRn5y6cEHzbURrWbfp1fIqdVipilzj+lfaadNZmg=="],

    "estree-walker": ["estree-walker@3.0.3", "", { "dependencies": { "@types/estree": "^1.0.0" } }, "sha512-7RUKfXgSMMkzt6ZuXmqapOurLGPPfgj6l9uRZ7lRGolvk0y2yocc35LdcxKC5PQZdn2DMqioAQ2NoWcrTKmm6g=="],

    "expect-type": ["expect-type@1.2.2", "", {}, "sha512-JhFGDVJ7tmDJItKhYgJCGLOWjuK9vPxiXoUFLwLDc99NlmklilbiQJwoctZtt13+xMw91MCk/REan6MWHqDjyA=="],

    "extend": ["extend@3.0.2", "", {}, "sha512-fjquC59cD7CyW6urNXK0FBufkZcoiGG80wTuPujX590cB5Ttln20E2UB4S/WARVqhXffZl2LNgS+gQdPIIim/g=="],

    "fdir": ["fdir@6.4.6", "", { "peerDependencies": { "picomatch": "^3 || ^4" }, "optionalPeers": ["picomatch"] }, "sha512-hiFoqpyZcfNm1yc4u8oWCf9A2c4D3QjCrks3zmoVKVxpQRzmPNar1hUJcBG2RQHvEVGDN+Jm81ZheVLAQMK6+w=="],

    "fflate": ["fflate@0.4.8", "", {}, "sha512-FJqqoDBR00Mdj9ppamLa/Y7vxm+PRmNWA67N846RvsoYVMKB4q3y/de5PA7gUmRMYK/8CMz2GDZQmCRN1wBcWA=="],

    "fsevents": ["fsevents@2.3.3", "", { "os": "darwin" }, "sha512-5xoDfX+fL7faATnagmWPpbFtwh/R77WmMMqqHGS65C3vvB0YHrgF+B1YmZ3441tMj5n63k0212XNoJwzlhffQw=="],

    "gensync": ["gensync@1.0.0-beta.2", "", {}, "sha512-3hN7NaskYvMDLQY55gnW3NQ+mesEAepTqlg+VEbj7zzqEMBVNhzcGYYeqFo/TlYz6eQiFcp1HcsCZO+nGgS8zg=="],

    "get-nonce": ["get-nonce@1.0.1", "", {}, "sha512-FJhYRoDaiatfEkUK8HKlicmu/3SGFD51q3itKDGoSTysQJBnfOcxU5GxnhE1E6soB76MbT0MBtnKJuXyAx+96Q=="],

    "graceful-fs": ["graceful-fs@4.2.11", "", {}, "sha512-RbJ5/jmFcNNCcDV5o9eTnBLJ/HszWV0P73bc+Ff4nS/rJj+YaS6IGyiOL0VoBYX+l1Wrl3k63h/KrH+nhJ0XvQ=="],

    "hast-util-from-dom": ["hast-util-from-dom@5.0.1", "", { "dependencies": { "@types/hast": "^3.0.0", "hastscript": "^9.0.0", "web-namespaces": "^2.0.0" } }, "sha512-N+LqofjR2zuzTjCPzyDUdSshy4Ma6li7p/c3pA78uTwzFgENbgbUrm2ugwsOdcjI1muO+o6Dgzp9p8WHtn/39Q=="],

    "hast-util-from-html": ["hast-util-from-html@2.0.3", "", { "dependencies": { "@types/hast": "^3.0.0", "devlop": "^1.1.0", "hast-util-from-parse5": "^8.0.0", "parse5": "^7.0.0", "vfile": "^6.0.0", "vfile-message": "^4.0.0" } }, "sha512-CUSRHXyKjzHov8yKsQjGOElXy/3EKpyX56ELnkHH34vDVw1N1XSQ1ZcAvTyAPtGqLTuKP/uxM+aLkSPqF/EtMw=="],

    "hast-util-from-html-isomorphic": ["hast-util-from-html-isomorphic@2.0.0", "", { "dependencies": { "@types/hast": "^3.0.0", "hast-util-from-dom": "^5.0.0", "hast-util-from-html": "^2.0.0", "unist-util-remove-position": "^5.0.0" } }, "sha512-zJfpXq44yff2hmE0XmwEOzdWin5xwH+QIhMLOScpX91e/NSGPsAzNCvLQDIEPyO2TXi+lBmU6hjLIhV8MwP2kw=="],

    "hast-util-from-parse5": ["hast-util-from-parse5@8.0.3", "", { "dependencies": { "@types/hast": "^3.0.0", "@types/unist": "^3.0.0", "devlop": "^1.0.0", "hastscript": "^9.0.0", "property-information": "^7.0.0", "vfile": "^6.0.0", "vfile-location": "^5.0.0", "web-namespaces": "^2.0.0" } }, "sha512-3kxEVkEKt0zvcZ3hCRYI8rqrgwtlIOFMWkbclACvjlDw8Li9S2hk/d51OI0nr/gIpdMHNepwgOKqZ/sy0Clpyg=="],

    "hast-util-is-element": ["hast-util-is-element@3.0.0", "", { "dependencies": { "@types/hast": "^3.0.0" } }, "sha512-Val9mnv2IWpLbNPqc/pUem+a7Ipj2aHacCwgNfTiK0vJKl0LF+4Ba4+v1oPHFpf3bLYmreq0/l3Gud9S5OH42g=="],

    "hast-util-parse-selector": ["hast-util-parse-selector@4.0.0", "", { "dependencies": { "@types/hast": "^3.0.0" } }, "sha512-wkQCkSYoOGCRKERFWcxMVMOcYE2K1AaNLU8DXS9arxnLOUEWbOXKXiJUNzEpqZ3JOKpnha3jkFrumEjVliDe7A=="],

    "hast-util-to-html": ["hast-util-to-html@9.0.5", "", { "dependencies": { "@types/hast": "^3.0.0", "@types/unist": "^3.0.0", "ccount": "^2.0.0", "comma-separated-tokens": "^2.0.0", "hast-util-whitespace": "^3.0.0", "html-void-elements": "^3.0.0", "mdast-util-to-hast": "^13.0.0", "property-information": "^7.0.0", "space-separated-tokens": "^2.0.0", "stringify-entities": "^4.0.0", "zwitch": "^2.0.4" } }, "sha512-OguPdidb+fbHQSU4Q4ZiLKnzWo8Wwsf5bZfbvu7//a9oTYoqD/fWpe96NuHkoS9h0ccGOTe0C4NGXdtS0iObOw=="],

    "hast-util-to-jsx-runtime": ["hast-util-to-jsx-runtime@2.3.6", "", { "dependencies": { "@types/estree": "^1.0.0", "@types/hast": "^3.0.0", "@types/unist": "^3.0.0", "comma-separated-tokens": "^2.0.0", "devlop": "^1.0.0", "estree-util-is-identifier-name": "^3.0.0", "hast-util-whitespace": "^3.0.0", "mdast-util-mdx-expression": "^2.0.0", "mdast-util-mdx-jsx": "^3.0.0", "mdast-util-mdxjs-esm": "^2.0.0", "property-information": "^7.0.0", "space-separated-tokens": "^2.0.0", "style-to-js": "^1.0.0", "unist-util-position": "^5.0.0", "vfile-message": "^4.0.0" } }, "sha512-zl6s8LwNyo1P9uw+XJGvZtdFF1GdAkOg8ujOw+4Pyb76874fLps4ueHXDhXWdk6YHQ6OgUtinliG7RsYvCbbBg=="],

    "hast-util-to-text": ["hast-util-to-text@4.0.2", "", { "dependencies": { "@types/hast": "^3.0.0", "@types/unist": "^3.0.0", "hast-util-is-element": "^3.0.0", "unist-util-find-after": "^5.0.0" } }, "sha512-KK6y/BN8lbaq654j7JgBydev7wuNMcID54lkRav1P0CaE1e47P72AWWPiGKXTJU271ooYzcvTAn/Zt0REnvc7A=="],

    "hast-util-whitespace": ["hast-util-whitespace@3.0.0", "", { "dependencies": { "@types/hast": "^3.0.0" } }, "sha512-88JUN06ipLwsnv+dVn+OIYOvAuvBMy/Qoi6O7mQHxdPXpjy+Cd6xRkWwux7DKO+4sYILtLBRIKgsdpS2gQc7qw=="],

    "hastscript": ["hastscript@9.0.1", "", { "dependencies": { "@types/hast": "^3.0.0", "comma-separated-tokens": "^2.0.0", "hast-util-parse-selector": "^4.0.0", "property-information": "^7.0.0", "space-separated-tokens": "^2.0.0" } }, "sha512-g7df9rMFX/SPi34tyGCyUBREQoKkapwdY/T04Qn9TDWfHhAYt4/I0gMVirzK5wEzeUqIjEB+LXC/ypb7Aqno5w=="],

    "html-url-attributes": ["html-url-attributes@3.0.1", "", {}, "sha512-ol6UPyBWqsrO6EJySPz2O7ZSr856WDrEzM5zMqp+FJJLGMW35cLYmmZnl0vztAZxRUoNZJFTCohfjuIJ8I4QBQ=="],

    "html-void-elements": ["html-void-elements@3.0.0", "", {}, "sha512-bEqo66MRXsUGxWHV5IP0PUiAWwoEjba4VCzg0LjFJBpchPaTfyfCKTG6bc5F8ucKec3q5y6qOdGyYTSBEvhCrg=="],

    "inline-style-parser": ["inline-style-parser@0.2.4", "", {}, "sha512-0aO8FkhNZlj/ZIbNi7Lxxr12obT7cL1moPfE4tg1LkX7LlLfC6DeX4l2ZEud1ukP9jNQyNnfzQVqwbwmAATY4Q=="],

    "is-alphabetical": ["is-alphabetical@2.0.1", "", {}, "sha512-FWyyY60MeTNyeSRpkM2Iry0G9hpr7/9kD40mD/cGQEuilcZYS4okz8SN2Q6rLCJ8gbCt6fN+rC+6tMGS99LaxQ=="],

    "is-alphanumerical": ["is-alphanumerical@2.0.1", "", { "dependencies": { "is-alphabetical": "^2.0.0", "is-decimal": "^2.0.0" } }, "sha512-hmbYhX/9MUMF5uh7tOXyK/n0ZvWpad5caBA17GsC6vyuCqaWliRG5K1qS9inmUhEMaOBIW7/whAnSwveW/LtZw=="],

    "is-decimal": ["is-decimal@2.0.1", "", {}, "sha512-AAB9hiomQs5DXWcRB1rqsxGUstbRroFOPPVAomNk/3XHR5JyEZChOyTWe2oayKnsSsr/kcGqF+z6yuH6HHpN0A=="],

    "is-hexadecimal": ["is-hexadecimal@2.0.1", "", {}, "sha512-DgZQp241c8oO6cA1SbTEWiXeoxV42vlcJxgH+B3hi1AiqqKruZR3ZGF8In3fj4+/y/7rHvlOZLZtgJ/4ttYGZg=="],

    "is-plain-obj": ["is-plain-obj@4.1.0", "", {}, "sha512-+Pgi+vMuUNkJyExiMBt5IlFoMyKnr5zhJ4Uspz58WOhBF5QoIZkFyNHIbBAtHwzVAgk5RtndVNsDRN61/mmDqg=="],

    "jiti": ["jiti@2.4.2", "", { "bin": { "jiti": "lib/jiti-cli.mjs" } }, "sha512-rg9zJN+G4n2nfJl5MW3BMygZX56zKPNVEYYqq7adpmMh4Jn2QNEwhvQlFy6jPVdcod7txZtKHWnyZiA3a0zP7A=="],

    "js-tokens": ["js-tokens@4.0.0", "", {}, "sha512-RdJUflcE3cUzKiMqQgsCu06FPu9UdIJO0beYbPhHN4k6apgJtifcoCtT9bcxOpYBtpD2kCM6Sbzg4CausW/PKQ=="],

    "jsesc": ["jsesc@3.1.0", "", { "bin": { "jsesc": "bin/jsesc" } }, "sha512-/sM3dO2FOzXjKQhJuo0Q173wf2KOo8t4I8vHy6lF9poUp7bKT0/NHE8fPX23PwfhnykfqnC2xRxOnVw5XuGIaA=="],

    "json5": ["json5@2.2.3", "", { "bin": { "json5": "lib/cli.js" } }, "sha512-XmOWe7eyHYH14cLdVPoyg+GOH3rYX++KpzrylJwSW98t3Nk+U8XOl8FWKOgwtzdb8lXGf6zYwDUzeHMWfxasyg=="],

    "jsonc-parser": ["jsonc-parser@3.3.1", "", {}, "sha512-HUgH65KyejrUFPvHFPbqOY0rsFip3Bo5wb4ngvdi1EpCYWUQDC5V+Y7mZws+DLkr4M//zQJoanu1SP+87Dv1oQ=="],

    "katex": ["katex@0.16.22", "", { "dependencies": { "commander": "^8.3.0" }, "bin": { "katex": "cli.js" } }, "sha512-XCHRdUw4lf3SKBaJe4EvgqIuWwkPSo9XoeO8GjQW94Bp7TWv9hNhzZjZ+OH9yf1UmLygb7DIT5GSFQiyt16zYg=="],

    "lightningcss": ["lightningcss@1.30.1", "", { "dependencies": { "detect-libc": "^2.0.3" }, "optionalDependencies": { "lightningcss-darwin-arm64": "1.30.1", "lightningcss-darwin-x64": "1.30.1", "lightningcss-freebsd-x64": "1.30.1", "lightningcss-linux-arm-gnueabihf": "1.30.1", "lightningcss-linux-arm64-gnu": "1.30.1", "lightningcss-linux-arm64-musl": "1.30.1", "lightningcss-linux-x64-gnu": "1.30.1", "lightningcss-linux-x64-musl": "1.30.1", "lightningcss-win32-arm64-msvc": "1.30.1", "lightningcss-win32-x64-msvc": "1.30.1" } }, "sha512-xi6IyHML+c9+Q3W0S4fCQJOym42pyurFiJUHEcEyHS0CeKzia4yZDEsLlqOFykxOdHpNy0NmvVO31vcSqAxJCg=="],

    "lightningcss-darwin-arm64": ["lightningcss-darwin-arm64@1.30.1", "", { "os": "darwin", "cpu": "arm64" }, "sha512-c8JK7hyE65X1MHMN+Viq9n11RRC7hgin3HhYKhrMyaXflk5GVplZ60IxyoVtzILeKr+xAJwg6zK6sjTBJ0FKYQ=="],

    "lightningcss-darwin-x64": ["lightningcss-darwin-x64@1.30.1", "", { "os": "darwin", "cpu": "x64" }, "sha512-k1EvjakfumAQoTfcXUcHQZhSpLlkAuEkdMBsI/ivWw9hL+7FtilQc0Cy3hrx0AAQrVtQAbMI7YjCgYgvn37PzA=="],

    "lightningcss-freebsd-x64": ["lightningcss-freebsd-x64@1.30.1", "", { "os": "freebsd", "cpu": "x64" }, "sha512-kmW6UGCGg2PcyUE59K5r0kWfKPAVy4SltVeut+umLCFoJ53RdCUWxcRDzO1eTaxf/7Q2H7LTquFHPL5R+Gjyig=="],

    "lightningcss-linux-arm-gnueabihf": ["lightningcss-linux-arm-gnueabihf@1.30.1", "", { "os": "linux", "cpu": "arm" }, "sha512-MjxUShl1v8pit+6D/zSPq9S9dQ2NPFSQwGvxBCYaBYLPlCWuPh9/t1MRS8iUaR8i+a6w7aps+B4N0S1TYP/R+Q=="],

    "lightningcss-linux-arm64-gnu": ["lightningcss-linux-arm64-gnu@1.30.1", "", { "os": "linux", "cpu": "arm64" }, "sha512-gB72maP8rmrKsnKYy8XUuXi/4OctJiuQjcuqWNlJQ6jZiWqtPvqFziskH3hnajfvKB27ynbVCucKSm2rkQp4Bw=="],

    "lightningcss-linux-arm64-musl": ["lightningcss-linux-arm64-musl@1.30.1", "", { "os": "linux", "cpu": "arm64" }, "sha512-jmUQVx4331m6LIX+0wUhBbmMX7TCfjF5FoOH6SD1CttzuYlGNVpA7QnrmLxrsub43ClTINfGSYyHe2HWeLl5CQ=="],

    "lightningcss-linux-x64-gnu": ["lightningcss-linux-x64-gnu@1.30.1", "", { "os": "linux", "cpu": "x64" }, "sha512-piWx3z4wN8J8z3+O5kO74+yr6ze/dKmPnI7vLqfSqI8bccaTGY5xiSGVIJBDd5K5BHlvVLpUB3S2YCfelyJ1bw=="],

    "lightningcss-linux-x64-musl": ["lightningcss-linux-x64-musl@1.30.1", "", { "os": "linux", "cpu": "x64" }, "sha512-rRomAK7eIkL+tHY0YPxbc5Dra2gXlI63HL+v1Pdi1a3sC+tJTcFrHX+E86sulgAXeI7rSzDYhPSeHHjqFhqfeQ=="],

    "lightningcss-win32-arm64-msvc": ["lightningcss-win32-arm64-msvc@1.30.1", "", { "os": "win32", "cpu": "arm64" }, "sha512-mSL4rqPi4iXq5YVqzSsJgMVFENoa4nGTT/GjO2c0Yl9OuQfPsIfncvLrEW6RbbB24WtZ3xP/2CCmI3tNkNV4oA=="],

    "lightningcss-win32-x64-msvc": ["lightningcss-win32-x64-msvc@1.30.1", "", { "os": "win32", "cpu": "x64" }, "sha512-PVqXh48wh4T53F/1CCu8PIPCxLzWyCnn/9T5W1Jpmdy5h9Cwd+0YQS6/LwhHXSafuc61/xg9Lv5OrCby6a++jg=="],

    "longest-streak": ["longest-streak@3.1.0", "", {}, "sha512-9Ri+o0JYgehTaVBBDoMqIl8GXtbWg711O3srftcHhZ0dqnETqLaoIK0x17fUw9rFSlK/0NlsKe0Ahhyl5pXE2g=="],

    "loupe": ["loupe@3.1.4", "", {}, "sha512-wJzkKwJrheKtknCOKNEtDK4iqg/MxmZheEMtSTYvnzRdEYaZzmgH976nenp8WdJRdx5Vc1X/9MO0Oszl6ezeXg=="],

    "lru-cache": ["lru-cache@5.1.1", "", { "dependencies": { "yallist": "^3.0.2" } }, "sha512-KpNARQA3Iwv+jTA0utUVVbrh+Jlrr1Fv0e56GGzAFOXN7dk/FviaDW8LHmK52DlcH4WP2n6gI8vN1aesBFgo9w=="],

    "lucide-react": ["lucide-react@0.536.0", "", { "peerDependencies": { "react": "^16.5.1 || ^17.0.0 || ^18.0.0 || ^19.0.0" } }, "sha512-2PgvNa9v+qz4Jt/ni8vPLt4jwoFybXHuubQT8fv4iCW5TjDxkbZjNZZHa485ad73NSEn/jdsEtU57eE1g+ma8A=="],

    "magic-string": ["magic-string@0.30.17", "", { "dependencies": { "@jridgewell/sourcemap-codec": "^1.5.0" } }, "sha512-sNPKHvyjVf7gyjwS4xGTaW/mCnF8wnjtifKBEhxfZ7E/S8tQ0rssrwGNn6q8JH/ohItJfSQp9mBtQYuTlH5QnA=="],

    "markdown-table": ["markdown-table@3.0.4", "", {}, "sha512-wiYz4+JrLyb/DqW2hkFJxP7Vd7JuTDm77fvbM8VfEQdmSMqcImWeeRbHwZjBjIFki/VaMK2BhFi7oUUZeM5bqw=="],

    "mdast-util-find-and-replace": ["mdast-util-find-and-replace@3.0.2", "", { "dependencies": { "@types/mdast": "^4.0.0", "escape-string-regexp": "^5.0.0", "unist-util-is": "^6.0.0", "unist-util-visit-parents": "^6.0.0" } }, "sha512-Tmd1Vg/m3Xz43afeNxDIhWRtFZgM2VLyaf4vSTYwudTyeuTneoL3qtWMA5jeLyz/O1vDJmmV4QuScFCA2tBPwg=="],

    "mdast-util-from-markdown": ["mdast-util-from-markdown@2.0.2", "", { "dependencies": { "@types/mdast": "^4.0.0", "@types/unist": "^3.0.0", "decode-named-character-reference": "^1.0.0", "devlop": "^1.0.0", "mdast-util-to-string": "^4.0.0", "micromark": "^4.0.0", "micromark-util-decode-numeric-character-reference": "^2.0.0", "micromark-util-decode-string": "^2.0.0", "micromark-util-normalize-identifier": "^2.0.0", "micromark-util-symbol": "^2.0.0", "micromark-util-types": "^2.0.0", "unist-util-stringify-position": "^4.0.0" } }, "sha512-uZhTV/8NBuw0WHkPTrCqDOl0zVe1BIng5ZtHoDk49ME1qqcjYmmLmOf0gELgcRMxN4w2iuIeVso5/6QymSrgmA=="],

    "mdast-util-gfm": ["mdast-util-gfm@3.1.0", "", { "dependencies": { "mdast-util-from-markdown": "^2.0.0", "mdast-util-gfm-autolink-literal": "^2.0.0", "mdast-util-gfm-footnote": "^2.0.0", "mdast-util-gfm-strikethrough": "^2.0.0", "mdast-util-gfm-table": "^2.0.0", "mdast-util-gfm-task-list-item": "^2.0.0", "mdast-util-to-markdown": "^2.0.0" } }, "sha512-0ulfdQOM3ysHhCJ1p06l0b0VKlhU0wuQs3thxZQagjcjPrlFRqY215uZGHHJan9GEAXd9MbfPjFJz+qMkVR6zQ=="],

    "mdast-util-gfm-autolink-literal": ["mdast-util-gfm-autolink-literal@2.0.1", "", { "dependencies": { "@types/mdast": "^4.0.0", "ccount": "^2.0.0", "devlop": "^1.0.0", "mdast-util-find-and-replace": "^3.0.0", "micromark-util-character": "^2.0.0" } }, "sha512-5HVP2MKaP6L+G6YaxPNjuL0BPrq9orG3TsrZ9YXbA3vDw/ACI4MEsnoDpn6ZNm7GnZgtAcONJyPhOP8tNJQavQ=="],

    "mdast-util-gfm-footnote": ["mdast-util-gfm-footnote@2.1.0", "", { "dependencies": { "@types/mdast": "^4.0.0", "devlop": "^1.1.0", "mdast-util-from-markdown": "^2.0.0", "mdast-util-to-markdown": "^2.0.0", "micromark-util-normalize-identifier": "^2.0.0" } }, "sha512-sqpDWlsHn7Ac9GNZQMeUzPQSMzR6Wv0WKRNvQRg0KqHh02fpTz69Qc1QSseNX29bhz1ROIyNyxExfawVKTm1GQ=="],

    "mdast-util-gfm-strikethrough": ["mdast-util-gfm-strikethrough@2.0.0", "", { "dependencies": { "@types/mdast": "^4.0.0", "mdast-util-from-markdown": "^2.0.0", "mdast-util-to-markdown": "^2.0.0" } }, "sha512-mKKb915TF+OC5ptj5bJ7WFRPdYtuHv0yTRxK2tJvi+BDqbkiG7h7u/9SI89nRAYcmap2xHQL9D+QG/6wSrTtXg=="],

    "mdast-util-gfm-table": ["mdast-util-gfm-table@2.0.0", "", { "dependencies": { "@types/mdast": "^4.0.0", "devlop": "^1.0.0", "markdown-table": "^3.0.0", "mdast-util-from-markdown": "^2.0.0", "mdast-util-to-markdown": "^2.0.0" } }, "sha512-78UEvebzz/rJIxLvE7ZtDd/vIQ0RHv+3Mh5DR96p7cS7HsBhYIICDBCu8csTNWNO6tBWfqXPWekRuj2FNOGOZg=="],

    "mdast-util-gfm-task-list-item": ["mdast-util-gfm-task-list-item@2.0.0", "", { "dependencies": { "@types/mdast": "^4.0.0", "devlop": "^1.0.0", "mdast-util-from-markdown": "^2.0.0", "mdast-util-to-markdown": "^2.0.0" } }, "sha512-IrtvNvjxC1o06taBAVJznEnkiHxLFTzgonUdy8hzFVeDun0uTjxxrRGVaNFqkU1wJR3RBPEfsxmU6jDWPofrTQ=="],

    "mdast-util-math": ["mdast-util-math@3.0.0", "", { "dependencies": { "@types/hast": "^3.0.0", "@types/mdast": "^4.0.0", "devlop": "^1.0.0", "longest-streak": "^3.0.0", "mdast-util-from-markdown": "^2.0.0", "mdast-util-to-markdown": "^2.1.0", "unist-util-remove-position": "^5.0.0" } }, "sha512-Tl9GBNeG/AhJnQM221bJR2HPvLOSnLE/T9cJI9tlc6zwQk2nPk/4f0cHkOdEixQPC/j8UtKDdITswvLAy1OZ1w=="],

    "mdast-util-mdx-expression": ["mdast-util-mdx-expression@2.0.1", "", { "dependencies": { "@types/estree-jsx": "^1.0.0", "@types/hast": "^3.0.0", "@types/mdast": "^4.0.0", "devlop": "^1.0.0", "mdast-util-from-markdown": "^2.0.0", "mdast-util-to-markdown": "^2.0.0" } }, "sha512-J6f+9hUp+ldTZqKRSg7Vw5V6MqjATc+3E4gf3CFNcuZNWD8XdyI6zQ8GqH7f8169MM6P7hMBRDVGnn7oHB9kXQ=="],

    "mdast-util-mdx-jsx": ["mdast-util-mdx-jsx@3.2.0", "", { "dependencies": { "@types/estree-jsx": "^1.0.0", "@types/hast": "^3.0.0", "@types/mdast": "^4.0.0", "@types/unist": "^3.0.0", "ccount": "^2.0.0", "devlop": "^1.1.0", "mdast-util-from-markdown": "^2.0.0", "mdast-util-to-markdown": "^2.0.0", "parse-entities": "^4.0.0", "stringify-entities": "^4.0.0", "unist-util-stringify-position": "^4.0.0", "vfile-message": "^4.0.0" } }, "sha512-lj/z8v0r6ZtsN/cGNNtemmmfoLAFZnjMbNyLzBafjzikOM+glrjNHPlf6lQDOTccj9n5b0PPihEBbhneMyGs1Q=="],

    "mdast-util-mdxjs-esm": ["mdast-util-mdxjs-esm@2.0.1", "", { "dependencies": { "@types/estree-jsx": "^1.0.0", "@types/hast": "^3.0.0", "@types/mdast": "^4.0.0", "devlop": "^1.0.0", "mdast-util-from-markdown": "^2.0.0", "mdast-util-to-markdown": "^2.0.0" } }, "sha512-EcmOpxsZ96CvlP03NghtH1EsLtr0n9Tm4lPUJUBccV9RwUOneqSycg19n5HGzCf+10LozMRSObtVr3ee1WoHtg=="],

    "mdast-util-phrasing": ["mdast-util-phrasing@4.1.0", "", { "dependencies": { "@types/mdast": "^4.0.0", "unist-util-is": "^6.0.0" } }, "sha512-TqICwyvJJpBwvGAMZjj4J2n0X8QWp21b9l0o7eXyVJ25YNWYbJDVIyD1bZXE6WtV6RmKJVYmQAKWa0zWOABz2w=="],

    "mdast-util-to-hast": ["mdast-util-to-hast@13.2.0", "", { "dependencies": { "@types/hast": "^3.0.0", "@types/mdast": "^4.0.0", "@ungap/structured-clone": "^1.0.0", "devlop": "^1.0.0", "micromark-util-sanitize-uri": "^2.0.0", "trim-lines": "^3.0.0", "unist-util-position": "^5.0.0", "unist-util-visit": "^5.0.0", "vfile": "^6.0.0" } }, "sha512-QGYKEuUsYT9ykKBCMOEDLsU5JRObWQusAolFMeko/tYPufNkRffBAQjIE+99jbA87xv6FgmjLtwjh9wBWajwAA=="],

    "mdast-util-to-markdown": ["mdast-util-to-markdown@2.1.2", "", { "dependencies": { "@types/mdast": "^4.0.0", "@types/unist": "^3.0.0", "longest-streak": "^3.0.0", "mdast-util-phrasing": "^4.0.0", "mdast-util-to-string": "^4.0.0", "micromark-util-classify-character": "^2.0.0", "micromark-util-decode-string": "^2.0.0", "unist-util-visit": "^5.0.0", "zwitch": "^2.0.0" } }, "sha512-xj68wMTvGXVOKonmog6LwyJKrYXZPvlwabaryTjLh9LuvovB/KAH+kvi8Gjj+7rJjsFi23nkUxRQv1KqSroMqA=="],

    "mdast-util-to-string": ["mdast-util-to-string@4.0.0", "", { "dependencies": { "@types/mdast": "^4.0.0" } }, "sha512-0H44vDimn51F0YwvxSJSm0eCDOJTRlmN0R1yBh4HLj9wiV1Dn0QoXGbvFAWj2hSItVTlCmBF1hqKlIyUBVFLPg=="],

    "micromark": ["micromark@4.0.2", "", { "dependencies": { "@types/debug": "^4.0.0", "debug": "^4.0.0", "decode-named-character-reference": "^1.0.0", "devlop": "^1.0.0", "micromark-core-commonmark": "^2.0.0", "micromark-factory-space": "^2.0.0", "micromark-util-character": "^2.0.0", "micromark-util-chunked": "^2.0.0", "micromark-util-combine-extensions": "^2.0.0", "micromark-util-decode-numeric-character-reference": "^2.0.0", "micromark-util-encode": "^2.0.0", "micromark-util-normalize-identifier": "^2.0.0", "micromark-util-resolve-all": "^2.0.0", "micromark-util-sanitize-uri": "^2.0.0", "micromark-util-subtokenize": "^2.0.0", "micromark-util-symbol": "^2.0.0", "micromark-util-types": "^2.0.0" } }, "sha512-zpe98Q6kvavpCr1NPVSCMebCKfD7CA2NqZ+rykeNhONIJBpc1tFKt9hucLGwha3jNTNI8lHpctWJWoimVF4PfA=="],

    "micromark-core-commonmark": ["micromark-core-commonmark@2.0.3", "", { "dependencies": { "decode-named-character-reference": "^1.0.0", "devlop": "^1.0.0", "micromark-factory-destination": "^2.0.0", "micromark-factory-label": "^2.0.0", "micromark-factory-space": "^2.0.0", "micromark-factory-title": "^2.0.0", "micromark-factory-whitespace": "^2.0.0", "micromark-util-character": "^2.0.0", "micromark-util-chunked": "^2.0.0", "micromark-util-classify-character": "^2.0.0", "micromark-util-html-tag-name": "^2.0.0", "micromark-util-normalize-identifier": "^2.0.0", "micromark-util-resolve-all": "^2.0.0", "micromark-util-subtokenize": "^2.0.0", "micromark-util-symbol": "^2.0.0", "micromark-util-types": "^2.0.0" } }, "sha512-RDBrHEMSxVFLg6xvnXmb1Ayr2WzLAWjeSATAoxwKYJV94TeNavgoIdA0a9ytzDSVzBy2YKFK+emCPOEibLeCrg=="],

    "micromark-extension-gfm": ["micromark-extension-gfm@3.0.0", "", { "dependencies": { "micromark-extension-gfm-autolink-literal": "^2.0.0", "micromark-extension-gfm-footnote": "^2.0.0", "micromark-extension-gfm-strikethrough": "^2.0.0", "micromark-extension-gfm-table": "^2.0.0", "micromark-extension-gfm-tagfilter": "^2.0.0", "micromark-extension-gfm-task-list-item": "^2.0.0", "micromark-util-combine-extensions": "^2.0.0", "micromark-util-types": "^2.0.0" } }, "sha512-vsKArQsicm7t0z2GugkCKtZehqUm31oeGBV/KVSorWSy8ZlNAv7ytjFhvaryUiCUJYqs+NoE6AFhpQvBTM6Q4w=="],

    "micromark-extension-gfm-autolink-literal": ["micromark-extension-gfm-autolink-literal@2.1.0", "", { "dependencies": { "micromark-util-character": "^2.0.0", "micromark-util-sanitize-uri": "^2.0.0", "micromark-util-symbol": "^2.0.0", "micromark-util-types": "^2.0.0" } }, "sha512-oOg7knzhicgQ3t4QCjCWgTmfNhvQbDDnJeVu9v81r7NltNCVmhPy1fJRX27pISafdjL+SVc4d3l48Gb6pbRypw=="],

    "micromark-extension-gfm-footnote": ["micromark-extension-gfm-footnote@2.1.0", "", { "dependencies": { "devlop": "^1.0.0", "micromark-core-commonmark": "^2.0.0", "micromark-factory-space": "^2.0.0", "micromark-util-character": "^2.0.0", "micromark-util-normalize-identifier": "^2.0.0", "micromark-util-sanitize-uri": "^2.0.0", "micromark-util-symbol": "^2.0.0", "micromark-util-types": "^2.0.0" } }, "sha512-/yPhxI1ntnDNsiHtzLKYnE3vf9JZ6cAisqVDauhp4CEHxlb4uoOTxOCJ+9s51bIB8U1N1FJ1RXOKTIlD5B/gqw=="],

    "micromark-extension-gfm-strikethrough": ["micromark-extension-gfm-strikethrough@2.1.0", "", { "dependencies": { "devlop": "^1.0.0", "micromark-util-chunked": "^2.0.0", "micromark-util-classify-character": "^2.0.0", "micromark-util-resolve-all": "^2.0.0", "micromark-util-symbol": "^2.0.0", "micromark-util-types": "^2.0.0" } }, "sha512-ADVjpOOkjz1hhkZLlBiYA9cR2Anf8F4HqZUO6e5eDcPQd0Txw5fxLzzxnEkSkfnD0wziSGiv7sYhk/ktvbf1uw=="],

    "micromark-extension-gfm-table": ["micromark-extension-gfm-table@2.1.1", "", { "dependencies": { "devlop": "^1.0.0", "micromark-factory-space": "^2.0.0", "micromark-util-character": "^2.0.0", "micromark-util-symbol": "^2.0.0", "micromark-util-types": "^2.0.0" } }, "sha512-t2OU/dXXioARrC6yWfJ4hqB7rct14e8f7m0cbI5hUmDyyIlwv5vEtooptH8INkbLzOatzKuVbQmAYcbWoyz6Dg=="],

    "micromark-extension-gfm-tagfilter": ["micromark-extension-gfm-tagfilter@2.0.0", "", { "dependencies": { "micromark-util-types": "^2.0.0" } }, "sha512-xHlTOmuCSotIA8TW1mDIM6X2O1SiX5P9IuDtqGonFhEK0qgRI4yeC6vMxEV2dgyr2TiD+2PQ10o+cOhdVAcwfg=="],

    "micromark-extension-gfm-task-list-item": ["micromark-extension-gfm-task-list-item@2.1.0", "", { "dependencies": { "devlop": "^1.0.0", "micromark-factory-space": "^2.0.0", "micromark-util-character": "^2.0.0", "micromark-util-symbol": "^2.0.0", "micromark-util-types": "^2.0.0" } }, "sha512-qIBZhqxqI6fjLDYFTBIa4eivDMnP+OZqsNwmQ3xNLE4Cxwc+zfQEfbs6tzAo2Hjq+bh6q5F+Z8/cksrLFYWQQw=="],

    "micromark-extension-math": ["micromark-extension-math@3.1.0", "", { "dependencies": { "@types/katex": "^0.16.0", "devlop": "^1.0.0", "katex": "^0.16.0", "micromark-factory-space": "^2.0.0", "micromark-util-character": "^2.0.0", "micromark-util-symbol": "^2.0.0", "micromark-util-types": "^2.0.0" } }, "sha512-lvEqd+fHjATVs+2v/8kg9i5Q0AP2k85H0WUOwpIVvUML8BapsMvh1XAogmQjOCsLpoKRCVQqEkQBB3NhVBcsOg=="],

    "micromark-factory-destination": ["micromark-factory-destination@2.0.1", "", { "dependencies": { "micromark-util-character": "^2.0.0", "micromark-util-symbol": "^2.0.0", "micromark-util-types": "^2.0.0" } }, "sha512-Xe6rDdJlkmbFRExpTOmRj9N3MaWmbAgdpSrBQvCFqhezUn4AHqJHbaEnfbVYYiexVSs//tqOdY/DxhjdCiJnIA=="],

    "micromark-factory-label": ["micromark-factory-label@2.0.1", "", { "dependencies": { "devlop": "^1.0.0", "micromark-util-character": "^2.0.0", "micromark-util-symbol": "^2.0.0", "micromark-util-types": "^2.0.0" } }, "sha512-VFMekyQExqIW7xIChcXn4ok29YE3rnuyveW3wZQWWqF4Nv9Wk5rgJ99KzPvHjkmPXF93FXIbBp6YdW3t71/7Vg=="],

    "micromark-factory-space": ["micromark-factory-space@2.0.1", "", { "dependencies": { "micromark-util-character": "^2.0.0", "micromark-util-types": "^2.0.0" } }, "sha512-zRkxjtBxxLd2Sc0d+fbnEunsTj46SWXgXciZmHq0kDYGnck/ZSGj9/wULTV95uoeYiK5hRXP2mJ98Uo4cq/LQg=="],

    "micromark-factory-title": ["micromark-factory-title@2.0.1", "", { "dependencies": { "micromark-factory-space": "^2.0.0", "micromark-util-character": "^2.0.0", "micromark-util-symbol": "^2.0.0", "micromark-util-types": "^2.0.0" } }, "sha512-5bZ+3CjhAd9eChYTHsjy6TGxpOFSKgKKJPJxr293jTbfry2KDoWkhBb6TcPVB4NmzaPhMs1Frm9AZH7OD4Cjzw=="],

    "micromark-factory-whitespace": ["micromark-factory-whitespace@2.0.1", "", { "dependencies": { "micromark-factory-space": "^2.0.0", "micromark-util-character": "^2.0.0", "micromark-util-symbol": "^2.0.0", "micromark-util-types": "^2.0.0" } }, "sha512-Ob0nuZ3PKt/n0hORHyvoD9uZhr+Za8sFoP+OnMcnWK5lngSzALgQYKMr9RJVOWLqQYuyn6ulqGWSXdwf6F80lQ=="],

    "micromark-util-character": ["micromark-util-character@2.1.1", "", { "dependencies": { "micromark-util-symbol": "^2.0.0", "micromark-util-types": "^2.0.0" } }, "sha512-wv8tdUTJ3thSFFFJKtpYKOYiGP2+v96Hvk4Tu8KpCAsTMs6yi+nVmGh1syvSCsaxz45J6Jbw+9DD6g97+NV67Q=="],

    "micromark-util-chunked": ["micromark-util-chunked@2.0.1", "", { "dependencies": { "micromark-util-symbol": "^2.0.0" } }, "sha512-QUNFEOPELfmvv+4xiNg2sRYeS/P84pTW0TCgP5zc9FpXetHY0ab7SxKyAQCNCc1eK0459uoLI1y5oO5Vc1dbhA=="],

    "micromark-util-classify-character": ["micromark-util-classify-character@2.0.1", "", { "dependencies": { "micromark-util-character": "^2.0.0", "micromark-util-symbol": "^2.0.0", "micromark-util-types": "^2.0.0" } }, "sha512-K0kHzM6afW/MbeWYWLjoHQv1sgg2Q9EccHEDzSkxiP/EaagNzCm7T/WMKZ3rjMbvIpvBiZgwR3dKMygtA4mG1Q=="],

    "micromark-util-combine-extensions": ["micromark-util-combine-extensions@2.0.1", "", { "dependencies": { "micromark-util-chunked": "^2.0.0", "micromark-util-types": "^2.0.0" } }, "sha512-OnAnH8Ujmy59JcyZw8JSbK9cGpdVY44NKgSM7E9Eh7DiLS2E9RNQf0dONaGDzEG9yjEl5hcqeIsj4hfRkLH/Bg=="],

    "micromark-util-decode-numeric-character-reference": ["micromark-util-decode-numeric-character-reference@2.0.2", "", { "dependencies": { "micromark-util-symbol": "^2.0.0" } }, "sha512-ccUbYk6CwVdkmCQMyr64dXz42EfHGkPQlBj5p7YVGzq8I7CtjXZJrubAYezf7Rp+bjPseiROqe7G6foFd+lEuw=="],

    "micromark-util-decode-string": ["micromark-util-decode-string@2.0.1", "", { "dependencies": { "decode-named-character-reference": "^1.0.0", "micromark-util-character": "^2.0.0", "micromark-util-decode-numeric-character-reference": "^2.0.0", "micromark-util-symbol": "^2.0.0" } }, "sha512-nDV/77Fj6eH1ynwscYTOsbK7rR//Uj0bZXBwJZRfaLEJ1iGBR6kIfNmlNqaqJf649EP0F3NWNdeJi03elllNUQ=="],

    "micromark-util-encode": ["micromark-util-encode@2.0.1", "", {}, "sha512-c3cVx2y4KqUnwopcO9b/SCdo2O67LwJJ/UyqGfbigahfegL9myoEFoDYZgkT7f36T0bLrM9hZTAaAyH+PCAXjw=="],

    "micromark-util-html-tag-name": ["micromark-util-html-tag-name@2.0.1", "", {}, "sha512-2cNEiYDhCWKI+Gs9T0Tiysk136SnR13hhO8yW6BGNyhOC4qYFnwF1nKfD3HFAIXA5c45RrIG1ub11GiXeYd1xA=="],

    "micromark-util-normalize-identifier": ["micromark-util-normalize-identifier@2.0.1", "", { "dependencies": { "micromark-util-symbol": "^2.0.0" } }, "sha512-sxPqmo70LyARJs0w2UclACPUUEqltCkJ6PhKdMIDuJ3gSf/Q+/GIe3WKl0Ijb/GyH9lOpUkRAO2wp0GVkLvS9Q=="],

    "micromark-util-resolve-all": ["micromark-util-resolve-all@2.0.1", "", { "dependencies": { "micromark-util-types": "^2.0.0" } }, "sha512-VdQyxFWFT2/FGJgwQnJYbe1jjQoNTS4RjglmSjTUlpUMa95Htx9NHeYW4rGDJzbjvCsl9eLjMQwGeElsqmzcHg=="],

    "micromark-util-sanitize-uri": ["micromark-util-sanitize-uri@2.0.1", "", { "dependencies": { "micromark-util-character": "^2.0.0", "micromark-util-encode": "^2.0.0", "micromark-util-symbol": "^2.0.0" } }, "sha512-9N9IomZ/YuGGZZmQec1MbgxtlgougxTodVwDzzEouPKo3qFWvymFHWcnDi2vzV1ff6kas9ucW+o3yzJK9YB1AQ=="],

    "micromark-util-subtokenize": ["micromark-util-subtokenize@2.1.0", "", { "dependencies": { "devlop": "^1.0.0", "micromark-util-chunked": "^2.0.0", "micromark-util-symbol": "^2.0.0", "micromark-util-types": "^2.0.0" } }, "sha512-XQLu552iSctvnEcgXw6+Sx75GflAPNED1qx7eBJ+wydBb2KCbRZe+NwvIEEMM83uml1+2WSXpBAcp9IUCgCYWA=="],

    "micromark-util-symbol": ["micromark-util-symbol@2.0.1", "", {}, "sha512-vs5t8Apaud9N28kgCrRUdEed4UJ+wWNvicHLPxCa9ENlYuAY31M0ETy5y1vA33YoNPDFTghEbnh6efaE8h4x0Q=="],

    "micromark-util-types": ["micromark-util-types@2.0.2", "", {}, "sha512-Yw0ECSpJoViF1qTU4DC6NwtC4aWGt1EkzaQB8KPPyCRR8z9TWeV0HbEFGTO+ZY1wB22zmxnJqhPyTpOVCpeHTA=="],

    "minipass": ["minipass@7.1.2", "", {}, "sha512-qOOzS1cBTWYF4BH8fVePDBOO9iptMnGUEZwNc/cMWnTV2nVLZ7VoNWEPHkYczZA0pdoA7dl6e7FL659nX9S2aw=="],

    "minizlib": ["minizlib@3.0.2", "", { "dependencies": { "minipass": "^7.1.2" } }, "sha512-oG62iEk+CYt5Xj2YqI5Xi9xWUeZhDI8jjQmC5oThVH5JGCTgIjr7ciJDzC7MBzYd//WvR1OTmP5Q38Q8ShQtVA=="],

    "mkdirp": ["mkdirp@3.0.1", "", { "bin": { "mkdirp": "dist/cjs/src/bin.js" } }, "sha512-+NsyUUAZDmo6YVHzL/stxSu3t9YS1iljliy3BSDrXJ/dkn1KYdmtZODGGjLcc9XLgVVpH4KshHB8XmZgMhaBXg=="],

    "ms": ["ms@2.1.3", "", {}, "sha512-6FlzubTLZG3J2a/NVCAleEhjzq5oxgHyaCU9yYXvcLsvoVaHJq/s5xXI6/XXP6tz7R9xAOtHnSO/tXtF3WRTlA=="],

    "nanoid": ["nanoid@3.3.11", "", { "bin": { "nanoid": "bin/nanoid.cjs" } }, "sha512-N8SpfPUnUp1bK+PMYW8qSWdl9U+wwNWI4QKxOYDy9JAro3WMX7p2OeVRF9v+347pnakNevPmiHhNmZ2HbFA76w=="],

    "node-releases": ["node-releases@2.0.19", "", {}, "sha512-xxOWJsBKtzAq7DY0J+DTzuz58K8e7sJbdgwkbMWQe8UYB6ekmsQ45q0M/tJDsGaZmbC+l7n57UV8Hl5tHxO9uw=="],

    "oniguruma-parser": ["oniguruma-parser@0.12.1", "", {}, "sha512-8Unqkvk1RYc6yq2WBYRj4hdnsAxVze8i7iPfQr8e4uSP3tRv0rpZcbGUDvxfQQcdwHt/e9PrMvGCsa8OqG9X3w=="],

    "oniguruma-to-es": ["oniguruma-to-es@4.3.3", "", { "dependencies": { "oniguruma-parser": "^0.12.1", "regex": "^6.0.1", "regex-recursion": "^6.0.2" } }, "sha512-rPiZhzC3wXwE59YQMRDodUwwT9FZ9nNBwQQfsd1wfdtlKEyCdRV0avrTcSZ5xlIvGRVPd/cx6ZN45ECmS39xvg=="],

    "parse-entities": ["parse-entities@4.0.2", "", { "dependencies": { "@types/unist": "^2.0.0", "character-entities-legacy": "^3.0.0", "character-reference-invalid": "^2.0.0", "decode-named-character-reference": "^1.0.0", "is-alphanumerical": "^2.0.0", "is-decimal": "^2.0.0", "is-hexadecimal": "^2.0.0" } }, "sha512-GG2AQYWoLgL877gQIKeRPGO1xF9+eG1ujIb5soS5gPvLQ1y2o8FL90w2QWNdf9I361Mpp7726c+lj3U0qK1uGw=="],

    "parse5": ["parse5@7.3.0", "", { "dependencies": { "entities": "^6.0.0" } }, "sha512-IInvU7fabl34qmi9gY8XOVxhYyMyuH2xUNpb2q8/Y+7552KlejkRvqvD19nMoUW/uQGGbqNpA6Tufu5FL5BZgw=="],

    "pathe": ["pathe@2.0.3", "", {}, "sha512-WUjGcAqP1gQacoQe+OBJsFA7Ld4DyXuUIjZ5cc75cLHvJ7dtNsTugphxIADwspS+AraAUePCKrSVtPLFj/F88w=="],

    "pathval": ["pathval@2.0.1", "", {}, "sha512-//nshmD55c46FuFw26xV/xFAaB5HF9Xdap7HJBBnrKdAd6/GxDBaNA1870O79+9ueg61cZLSVc+OaFlfmObYVQ=="],

    "picocolors": ["picocolors@1.1.1", "", {}, "sha512-xceH2snhtb5M9liqDsmEw56le376mTZkEX/jEb/RxNFyegNul7eNslCXP9FDj/Lcu0X8KEyMceP2ntpaHrDEVA=="],

    "picomatch": ["picomatch@4.0.3", "", {}, "sha512-5gTmgEY/sqK6gFXLIsQNH19lWb4ebPDLA4SdLP7dsWkIXHWlG66oPuVvXSGFPppYZz8ZDZq0dYYrbHfBCVUb1Q=="],

    "postcss": ["postcss@8.5.6", "", { "dependencies": { "nanoid": "^3.3.11", "picocolors": "^1.1.1", "source-map-js": "^1.2.1" } }, "sha512-3Ybi1tAuwAP9s0r1UQ2J4n5Y0G05bJkpUIO0/bI9MhwmD70S5aTWbXGBwxHrelT+XM1k6dM0pk+SwNkpTRN7Pg=="],

    "posthog-js": ["posthog-js@1.258.5", "", { "dependencies": { "core-js": "^3.38.1", "fflate": "^0.4.8", "preact": "^10.19.3", "web-vitals": "^4.2.4" }, "peerDependencies": { "@rrweb/types": "2.0.0-alpha.17", "rrweb-snapshot": "2.0.0-alpha.17" }, "optionalPeers": ["@rrweb/types", "rrweb-snapshot"] }, "sha512-Tx6CzS8MsGAQGPrQth5TbkGxGQgAY01SktNW773/KDmVOWiRVZq/WQF/MRJRiuFxJ7qjethZQi3aBWfWKdr1RA=="],

    "preact": ["preact@10.27.0", "", {}, "sha512-/DTYoB6mwwgPytiqQTh/7SFRL98ZdiD8Sk8zIUVOxtwq4oWcwrcd1uno9fE/zZmUaUrFNYzbH14CPebOz9tZQw=="],

    "property-information": ["property-information@7.1.0", "", {}, "sha512-TwEZ+X+yCJmYfL7TPUOcvBZ4QfoT5YenQiJuX//0th53DE6w0xxLEtfK3iyryQFddXuvkIk51EEgrJQ0WJkOmQ=="],

    "react": ["react@19.1.0", "", {}, "sha512-FS+XFBNvn3GTAWq26joslQgWNoFu08F4kl0J4CgdNKADkdSGXQyTCnKteIAJy96Br6YbpEU1LSzV5dYtjMkMDg=="],

    "react-dom": ["react-dom@19.1.0", "", { "dependencies": { "scheduler": "^0.26.0" }, "peerDependencies": { "react": "^19.1.0" } }, "sha512-Xs1hdnE+DyKgeHJeJznQmYMIBG3TKIHJJT95Q58nHLSrElKlGQqDTR2HQ9fx5CN/Gk6Vh/kupBTDLU11/nDk/g=="],

    "react-markdown": ["react-markdown@10.1.0", "", { "dependencies": { "@types/hast": "^3.0.0", "@types/mdast": "^4.0.0", "devlop": "^1.0.0", "hast-util-to-jsx-runtime": "^2.0.0", "html-url-attributes": "^3.0.0", "mdast-util-to-hast": "^13.0.0", "remark-parse": "^11.0.0", "remark-rehype": "^11.0.0", "unified": "^11.0.0", "unist-util-visit": "^5.0.0", "vfile": "^6.0.0" }, "peerDependencies": { "@types/react": ">=18", "react": ">=18" } }, "sha512-qKxVopLT/TyA6BX3Ue5NwabOsAzm0Q7kAPwq6L+wWDwisYs7R8vZ0nRXqq6rkueboxpkjvLGU9fWifiX/ZZFxQ=="],

    "react-refresh": ["react-refresh@0.17.0", "", {}, "sha512-z6F7K9bV85EfseRCp2bzrpyQ0Gkw1uLoCel9XBVWPg/TjRj94SkJzUTGfOa4bs7iJvBWtQG0Wq7wnI0syw3EBQ=="],

    "react-remove-scroll": ["react-remove-scroll@2.7.1", "", { "dependencies": { "react-remove-scroll-bar": "^2.3.7", "react-style-singleton": "^2.2.3", "tslib": "^2.1.0", "use-callback-ref": "^1.3.3", "use-sidecar": "^1.1.3" }, "peerDependencies": { "@types/react": "*", "react": "^16.8.0 || ^17.0.0 || ^18.0.0 || ^19.0.0 || ^19.0.0-rc" }, "optionalPeers": ["@types/react"] }, "sha512-HpMh8+oahmIdOuS5aFKKY6Pyog+FNaZV/XyJOq7b4YFwsFHe5yYfdbIalI4k3vU2nSDql7YskmUseHsRrJqIPA=="],

    "react-remove-scroll-bar": ["react-remove-scroll-bar@2.3.8", "", { "dependencies": { "react-style-singleton": "^2.2.2", "tslib": "^2.0.0" }, "peerDependencies": { "@types/react": "*", "react": "^16.8.0 || ^17.0.0 || ^18.0.0 || ^19.0.0" }, "optionalPeers": ["@types/react"] }, "sha512-9r+yi9+mgU33AKcj6IbT9oRCO78WriSj6t/cF8DWBZJ9aOGPOTEDvdUDz1FwKim7QXWwmHqtdHnRJfhAxEG46Q=="],

    "react-style-singleton": ["react-style-singleton@2.2.3", "", { "dependencies": { "get-nonce": "^1.0.0", "tslib": "^2.0.0" }, "peerDependencies": { "@types/react": "*", "react": "^16.8.0 || ^17.0.0 || ^18.0.0 || ^19.0.0 || ^19.0.0-rc" }, "optionalPeers": ["@types/react"] }, "sha512-b6jSvxvVnyptAiLjbkWLE/lOnR4lfTtDAl+eUC7RZy+QQWc6wRzIV2CE6xBuMmDxc2qIihtDCZD5NPOFl7fRBQ=="],

    "regex": ["regex@6.0.1", "", { "dependencies": { "regex-utilities": "^2.3.0" } }, "sha512-uorlqlzAKjKQZ5P+kTJr3eeJGSVroLKoHmquUj4zHWuR+hEyNqlXsSKlYYF5F4NI6nl7tWCs0apKJ0lmfsXAPA=="],

    "regex-recursion": ["regex-recursion@6.0.2", "", { "dependencies": { "regex-utilities": "^2.3.0" } }, "sha512-0YCaSCq2VRIebiaUviZNs0cBz1kg5kVS2UKUfNIx8YVs1cN3AV7NTctO5FOKBA+UT2BPJIWZauYHPqJODG50cg=="],

    "regex-utilities": ["regex-utilities@2.3.0", "", {}, "sha512-8VhliFJAWRaUiVvREIiW2NXXTmHs4vMNnSzuJVhscgmGav3g9VDxLrQndI3dZZVVdp0ZO/5v0xmX516/7M9cng=="],

    "rehype-katex": ["rehype-katex@7.0.1", "", { "dependencies": { "@types/hast": "^3.0.0", "@types/katex": "^0.16.0", "hast-util-from-html-isomorphic": "^2.0.0", "hast-util-to-text": "^4.0.0", "katex": "^0.16.0", "unist-util-visit-parents": "^6.0.0", "vfile": "^6.0.0" } }, "sha512-OiM2wrZ/wuhKkigASodFoo8wimG3H12LWQaH8qSPVJn9apWKFSH3YOCtbKpBorTVw/eI7cuT21XBbvwEswbIOA=="],

    "remark-gfm": ["remark-gfm@4.0.1", "", { "dependencies": { "@types/mdast": "^4.0.0", "mdast-util-gfm": "^3.0.0", "micromark-extension-gfm": "^3.0.0", "remark-parse": "^11.0.0", "remark-stringify": "^11.0.0", "unified": "^11.0.0" } }, "sha512-1quofZ2RQ9EWdeN34S79+KExV1764+wCUGop5CPL1WGdD0ocPpu91lzPGbwWMECpEpd42kJGQwzRfyov9j4yNg=="],

    "remark-math": ["remark-math@6.0.0", "", { "dependencies": { "@types/mdast": "^4.0.0", "mdast-util-math": "^3.0.0", "micromark-extension-math": "^3.0.0", "unified": "^11.0.0" } }, "sha512-MMqgnP74Igy+S3WwnhQ7kqGlEerTETXMvJhrUzDikVZ2/uogJCb+WHUg97hK9/jcfc0dkD73s3LN8zU49cTEtA=="],

    "remark-parse": ["remark-parse@11.0.0", "", { "dependencies": { "@types/mdast": "^4.0.0", "mdast-util-from-markdown": "^2.0.0", "micromark-util-types": "^2.0.0", "unified": "^11.0.0" } }, "sha512-FCxlKLNGknS5ba/1lmpYijMUzX2esxW5xQqjWxw2eHFfS2MSdaHVINFmhjo+qN1WhZhNimq0dZATN9pH0IDrpA=="],

    "remark-rehype": ["remark-rehype@11.1.2", "", { "dependencies": { "@types/hast": "^3.0.0", "@types/mdast": "^4.0.0", "mdast-util-to-hast": "^13.0.0", "unified": "^11.0.0", "vfile": "^6.0.0" } }, "sha512-Dh7l57ianaEoIpzbp0PC9UKAdCSVklD8E5Rpw7ETfbTl3FqcOOgq5q2LVDhgGCkaBv7p24JXikPdvhhmHvKMsw=="],

    "remark-stringify": ["remark-stringify@11.0.0", "", { "dependencies": { "@types/mdast": "^4.0.0", "mdast-util-to-markdown": "^2.0.0", "unified": "^11.0.0" } }, "sha512-1OSmLd3awB/t8qdoEOMazZkNsfVTeY4fTsgzcQFdXNq8ToTN4ZGwrMnlda4K6smTFKD+GRV6O48i6Z4iKgPPpw=="],

    "rollup": ["rollup@4.45.1", "", { "dependencies": { "@types/estree": "1.0.8" }, "optionalDependencies": { "@rollup/rollup-android-arm-eabi": "4.45.1", "@rollup/rollup-android-arm64": "4.45.1", "@rollup/rollup-darwin-arm64": "4.45.1", "@rollup/rollup-darwin-x64": "4.45.1", "@rollup/rollup-freebsd-arm64": "4.45.1", "@rollup/rollup-freebsd-x64": "4.45.1", "@rollup/rollup-linux-arm-gnueabihf": "4.45.1", "@rollup/rollup-linux-arm-musleabihf": "4.45.1", "@rollup/rollup-linux-arm64-gnu": "4.45.1", "@rollup/rollup-linux-arm64-musl": "4.45.1", "@rollup/rollup-linux-loongarch64-gnu": "4.45.1", "@rollup/rollup-linux-powerpc64le-gnu": "4.45.1", "@rollup/rollup-linux-riscv64-gnu": "4.45.1", "@rollup/rollup-linux-riscv64-musl": "4.45.1", "@rollup/rollup-linux-s390x-gnu": "4.45.1", "@rollup/rollup-linux-x64-gnu": "4.45.1", "@rollup/rollup-linux-x64-musl": "4.45.1", "@rollup/rollup-win32-arm64-msvc": "4.45.1", "@rollup/rollup-win32-ia32-msvc": "4.45.1", "@rollup/rollup-win32-x64-msvc": "4.45.1", "fsevents": "~2.3.2" }, "bin": { "rollup": "dist/bin/rollup" } }, "sha512-4iya7Jb76fVpQyLoiVpzUrsjQ12r3dM7fIVz+4NwoYvZOShknRmiv+iu9CClZml5ZLGb0XMcYLutK6w9tgxHDw=="],

    "scheduler": ["scheduler@0.26.0", "", {}, "sha512-NlHwttCI/l5gCPR3D1nNXtWABUmBwvZpEQiD4IXSbIDq8BzLIK/7Ir5gTFSGZDUu37K5cMNp0hFtzO38sC7gWA=="],

    "semver": ["semver@6.3.1", "", { "bin": { "semver": "bin/semver.js" } }, "sha512-BR7VvDCVHO+q2xBEWskxS6DJE1qRnb7DxzUrogb71CWoSficBxYsiAGd+Kl0mmq/MprG9yArRkyrQxTO6XjMzA=="],

    "shiki": ["shiki@3.9.1", "", { "dependencies": { "@shikijs/core": "3.9.1", "@shikijs/engine-javascript": "3.9.1", "@shikijs/engine-oniguruma": "3.9.1", "@shikijs/langs": "3.9.1", "@shikijs/themes": "3.9.1", "@shikijs/types": "3.9.1", "@shikijs/vscode-textmate": "^10.0.2", "@types/hast": "^3.0.4" } }, "sha512-HogZ8nMnv9VAQMrG+P7BleJFhrKHm3fi6CYyHRbUu61gJ0lpqLr6ecYEui31IYG1Cn9Bad7N2vf332iXHnn0bQ=="],

    "siginfo": ["siginfo@2.0.0", "", {}, "sha512-ybx0WO1/8bSBLEWXZvEd7gMW3Sn3JFlW3TvX1nREbDLRNQNaeNN8WK0meBwPdAaOI7TtRRRJn/Es1zhrrCHu7g=="],

    "sisteransi": ["sisteransi@1.0.5", "", {}, "sha512-bLGGlR1QxBcynn2d5YmDX4MGjlZvy2MRBDRNHLJ8VI6l6+9FUiyTFNJ0IveOSP0bcXgVDPRcfGqA0pjaqUpfVg=="],

    "source-map-js": ["source-map-js@1.2.1", "", {}, "sha512-UXWMKhLOwVKb728IUtQPXxfYU+usdybtUrK/8uGE8CQMvrhOpwvzDBwj0QhSL7MQc7vIsISBG8VQ8+IDQxpfQA=="],

    "space-separated-tokens": ["space-separated-tokens@2.0.2", "", {}, "sha512-PEGlAwrG8yXGXRjW32fGbg66JAlOAwbObuqVoJpv/mRgoWDQfgH1wDPvtzWyUSNAXBGSk8h755YDbbcEy3SH2Q=="],

    "stackback": ["stackback@0.0.2", "", {}, "sha512-1XMJE5fQo1jGH6Y/7ebnwPOBEkIEnT4QF32d5R1+VXdXveM0IBMJt8zfaxX1P3QhVwrYe+576+jkANtSS2mBbw=="],

    "std-env": ["std-env@3.9.0", "", {}, "sha512-UGvjygr6F6tpH7o2qyqR6QYpwraIjKSdtzyBdyytFOHmPZY917kwdwLG0RbOjWOnKmnm3PeHjaoLLMie7kPLQw=="],

    "stringify-entities": ["stringify-entities@4.0.4", "", { "dependencies": { "character-entities-html4": "^2.0.0", "character-entities-legacy": "^3.0.0" } }, "sha512-IwfBptatlO+QCJUo19AqvrPNqlVMpW9YEL2LIVY+Rpv2qsjCGxaDLNRgeGsQWJhfItebuJhsGSLjaBbNSQ+ieg=="],

    "strip-literal": ["strip-literal@3.0.0", "", { "dependencies": { "js-tokens": "^9.0.1" } }, "sha512-TcccoMhJOM3OebGhSBEmp3UZ2SfDMZUEBdRA/9ynfLi8yYajyWX3JiXArcJt4Umh4vISpspkQIY8ZZoCqjbviA=="],

    "style-to-js": ["style-to-js@1.1.17", "", { "dependencies": { "style-to-object": "1.0.9" } }, "sha512-xQcBGDxJb6jjFCTzvQtfiPn6YvvP2O8U1MDIPNfJQlWMYfktPy+iGsHE7cssjs7y84d9fQaK4UF3RIJaAHSoYA=="],

    "style-to-object": ["style-to-object@1.0.9", "", { "dependencies": { "inline-style-parser": "0.2.4" } }, "sha512-G4qppLgKu/k6FwRpHiGiKPaPTFcG3g4wNVX/Qsfu+RqQM30E7Tyu/TEgxcL9PNLF5pdRLwQdE3YKKf+KF2Dzlw=="],

    "tailwind-merge": ["tailwind-merge@3.3.1", "", {}, "sha512-gBXpgUm/3rp1lMZZrM/w7D8GKqshif0zAymAhbCyIt8KMe+0v9DQ7cdYLR4FHH/cKpdTXb+A/tKKU3eolfsI+g=="],

    "tailwindcss": ["tailwindcss@4.1.11", "", {}, "sha512-2E9TBm6MDD/xKYe+dvJZAmg3yxIEDNRc0jwlNyDg/4Fil2QcSLjFKGVff0lAf1jjeaArlG/M75Ey/EYr/OJtBA=="],

    "tapable": ["tapable@2.2.2", "", {}, "sha512-Re10+NauLTMCudc7T5WLFLAwDhQ0JWdrMK+9B2M8zR5hRExKmsRDCBA7/aV/pNJFltmBFO5BAMlQFi/vq3nKOg=="],

    "tar": ["tar@7.4.3", "", { "dependencies": { "@isaacs/fs-minipass": "^4.0.0", "chownr": "^3.0.0", "minipass": "^7.1.2", "minizlib": "^3.0.1", "mkdirp": "^3.0.1", "yallist": "^5.0.0" } }, "sha512-5S7Va8hKfV7W5U6g3aYxXmlPoZVAwUMy9AOKyF2fVuZa2UD3qZjg578OrLRt8PcNN1PleVaL/5/yYATNL0ICUw=="],

    "tauri-plugin-macos-permissions-api": ["tauri-plugin-macos-permissions-api@2.3.0", "", { "dependencies": { "@tauri-apps/api": "^2.5.0" } }, "sha512-pZp0jmDySysBqrGueknd1a7Rr4XEO9aXpMv9TNrT2PDHP0MSH20njieOagsFYJ5MCVb8A+wcaK0cIkjUC2dOww=="],

    "tinybench": ["tinybench@2.9.0", "", {}, "sha512-0+DUvqWMValLmha6lr4kD8iAMK1HzV0/aKnCtWb9v9641TnP/MFb7Pc2bxoxQjTXAErryXVgUOfv2YqNllqGeg=="],

    "tinyexec": ["tinyexec@0.3.2", "", {}, "sha512-KQQR9yN7R5+OSwaK0XQoj22pwHoTlgYqmUscPYoknOoWCWfj/5/ABTMRi69FrKU5ffPVh5QcFikpWJI/P1ocHA=="],

    "tinyglobby": ["tinyglobby@0.2.14", "", { "dependencies": { "fdir": "^6.4.4", "picomatch": "^4.0.2" } }, "sha512-tX5e7OM1HnYr2+a2C/4V0htOcSQcoSTH9KgJnVvNm5zm/cyEWKJ7j7YutsH9CxMdtOkkLFy2AHrMci9IM8IPZQ=="],

    "tinypool": ["tinypool@1.1.1", "", {}, "sha512-Zba82s87IFq9A9XmjiX5uZA/ARWDrB03OHlq+Vw1fSdt0I+4/Kutwy8BP4Y/y/aORMo61FQ0vIb5j44vSo5Pkg=="],

    "tinyrainbow": ["tinyrainbow@2.0.0", "", {}, "sha512-op4nsTR47R6p0vMUUoYl/a+ljLFVtlfaXkLQmqfLR1qHma1h/ysYk4hEXZ880bf2CYgTskvTa/e196Vd5dDQXw=="],

    "tinyspy": ["tinyspy@4.0.3", "", {}, "sha512-t2T/WLB2WRgZ9EpE4jgPJ9w+i66UZfDc8wHh0xrwiRNN+UwH98GIJkTeZqX9rg0i0ptwzqW+uYeIF0T4F8LR7A=="],

    "trim-lines": ["trim-lines@3.0.1", "", {}, "sha512-kRj8B+YHZCc9kQYdWfJB2/oUl9rA99qbowYYBtr4ui4mZyAQ2JpvVBd/6U2YloATfqBhBTSMhTpgBHtU0Mf3Rg=="],

    "trough": ["trough@2.2.0", "", {}, "sha512-tmMpK00BjZiUyVyvrBK7knerNgmgvcV/KLVyuma/SC+TQN167GrMRciANTz09+k3zW8L8t60jWO1GpfkZdjTaw=="],

    "tslib": ["tslib@2.8.1", "", {}, "sha512-oJFu94HQb+KVduSUQL7wnpmqnfmLsOA/nAh6b6EH0wCEoK0/mPeXU6c3wKDV83MkOuHPRHtSXKKU99IBazS/2w=="],

    "tw-animate-css": ["tw-animate-css@1.3.5", "", {}, "sha512-t3u+0YNoloIhj1mMXs779P6MO9q3p3mvGn4k1n3nJPqJw/glZcuijG2qTSN4z4mgNRfW5ZC3aXJFLwDtiipZXA=="],

    "typescript": ["typescript@5.6.3", "", { "bin": { "tsc": "bin/tsc", "tsserver": "bin/tsserver" } }, "sha512-hjcS1mhfuyi4WW8IWtjP7brDrG2cuDZukyrYrSauoXGNgx0S7zceP07adYkJycEr56BOUTNPzbInooiN3fn1qw=="],

    "ultracite": ["ultracite@5.0.46", "", { "dependencies": { "@clack/prompts": "^0.11.0", "commander": "^14.0.0", "deepmerge": "^4.3.1", "jsonc-parser": "^3.3.1", "vitest": "^3.2.4" }, "bin": { "ultracite": "dist/index.js" } }, "sha512-ZO8+8kaF8BvXs7ga4I3ZtHIpQ2nwZfukltPHwx7+lyv3aDBzlgY91V7ZHdHjkEOqTDzW67iBwebe9lvsS8eOjw=="],

    "undici-types": ["undici-types@7.8.0", "", {}, "sha512-9UJ2xGDvQ43tYyVMpuHlsgApydB8ZKfVYTsLDhXkFL/6gfkp+U8xTGdh8pMJv1SpZna0zxG1DwsKZsreLbXBxw=="],

    "unified": ["unified@11.0.5", "", { "dependencies": { "@types/unist": "^3.0.0", "bail": "^2.0.0", "devlop": "^1.0.0", "extend": "^3.0.0", "is-plain-obj": "^4.0.0", "trough": "^2.0.0", "vfile": "^6.0.0" } }, "sha512-xKvGhPWw3k84Qjh8bI3ZeJjqnyadK+GEFtazSfZv/rKeTkTjOJho6mFqh2SM96iIcZokxiOpg78GazTSg8+KHA=="],

    "unist-util-find-after": ["unist-util-find-after@5.0.0", "", { "dependencies": { "@types/unist": "^3.0.0", "unist-util-is": "^6.0.0" } }, "sha512-amQa0Ep2m6hE2g72AugUItjbuM8X8cGQnFoHk0pGfrFeT9GZhzN5SW8nRsiGKK7Aif4CrACPENkA6P/Lw6fHGQ=="],

    "unist-util-is": ["unist-util-is@6.0.0", "", { "dependencies": { "@types/unist": "^3.0.0" } }, "sha512-2qCTHimwdxLfz+YzdGfkqNlH0tLi9xjTnHddPmJwtIG9MGsdbutfTc4P+haPD7l7Cjxf/WZj+we5qfVPvvxfYw=="],

    "unist-util-position": ["unist-util-position@5.0.0", "", { "dependencies": { "@types/unist": "^3.0.0" } }, "sha512-fucsC7HjXvkB5R3kTCO7kUjRdrS0BJt3M/FPxmHMBOm8JQi2BsHAHFsy27E0EolP8rp0NzXsJ+jNPyDWvOJZPA=="],

    "unist-util-remove-position": ["unist-util-remove-position@5.0.0", "", { "dependencies": { "@types/unist": "^3.0.0", "unist-util-visit": "^5.0.0" } }, "sha512-Hp5Kh3wLxv0PHj9m2yZhhLt58KzPtEYKQQ4yxfYFEO7EvHwzyDYnduhHnY1mDxoqr7VUwVuHXk9RXKIiYS1N8Q=="],

    "unist-util-stringify-position": ["unist-util-stringify-position@4.0.0", "", { "dependencies": { "@types/unist": "^3.0.0" } }, "sha512-0ASV06AAoKCDkS2+xw5RXJywruurpbC4JZSm7nr7MOt1ojAzvyyaO+UxZf18j8FCF6kmzCZKcAgN/yu2gm2XgQ=="],

    "unist-util-visit": ["unist-util-visit@5.0.0", "", { "dependencies": { "@types/unist": "^3.0.0", "unist-util-is": "^6.0.0", "unist-util-visit-parents": "^6.0.0" } }, "sha512-MR04uvD+07cwl/yhVuVWAtw+3GOR/knlL55Nd/wAdblk27GCVt3lqpTivy/tkJcZoNPzTwS1Y+KMojlLDhoTzg=="],

    "unist-util-visit-parents": ["unist-util-visit-parents@6.0.1", "", { "dependencies": { "@types/unist": "^3.0.0", "unist-util-is": "^6.0.0" } }, "sha512-L/PqWzfTP9lzzEa6CKs0k2nARxTdZduw3zyh8d2NVBnsyvHjSX4TWse388YrrQKbvI8w20fGjGlhgT96WwKykw=="],

    "update-browserslist-db": ["update-browserslist-db@1.1.3", "", { "dependencies": { "escalade": "^3.2.0", "picocolors": "^1.1.1" }, "peerDependencies": { "browserslist": ">= 4.21.0" }, "bin": { "update-browserslist-db": "cli.js" } }, "sha512-UxhIZQ+QInVdunkDAaiazvvT/+fXL5Osr0JZlJulepYu6Jd7qJtDZjlur0emRlT71EN3ScPoE7gvsuIKKNavKw=="],

    "use-callback-ref": ["use-callback-ref@1.3.3", "", { "dependencies": { "tslib": "^2.0.0" }, "peerDependencies": { "@types/react": "*", "react": "^16.8.0 || ^17.0.0 || ^18.0.0 || ^19.0.0 || ^19.0.0-rc" }, "optionalPeers": ["@types/react"] }, "sha512-jQL3lRnocaFtu3V00JToYz/4QkNWswxijDaCVNZRiRTO3HQDLsdu1ZtmIUvV4yPp+rvWm5j0y0TG/S61cuijTg=="],

    "use-sidecar": ["use-sidecar@1.1.3", "", { "dependencies": { "detect-node-es": "^1.1.0", "tslib": "^2.0.0" }, "peerDependencies": { "@types/react": "*", "react": "^16.8.0 || ^17.0.0 || ^18.0.0 || ^19.0.0 || ^19.0.0-rc" }, "optionalPeers": ["@types/react"] }, "sha512-Fedw0aZvkhynoPYlA5WXrMCAMm+nSWdZt6lzJQ7Ok8S6Q+VsHmHpRWndVRJ8Be0ZbkfPc5LRYH+5XrzXcEeLRQ=="],

    "use-stick-to-bottom": ["use-stick-to-bottom@1.1.1", "", { "peerDependencies": { "react": "^16.8.0 || ^17.0.0 || ^18.0.0 || ^19.0.0" } }, "sha512-JkDp0b0tSmv7HQOOpL1hT7t7QaoUBXkq045WWWOFDTlLGRzgIIyW7vyzOIJzY7L2XVIG7j1yUxeDj2LHm9Vwng=="],

    "use-sync-external-store": ["use-sync-external-store@1.5.0", "", { "peerDependencies": { "react": "^16.8.0 || ^17.0.0 || ^18.0.0 || ^19.0.0" } }, "sha512-Rb46I4cGGVBmjamjphe8L/UnvJD+uPPtTkNvX5mZgqdbavhI4EbgIWJiIHXJ8bc/i9EQGPRh4DwEURJ552Do0A=="],

    "vfile": ["vfile@6.0.3", "", { "dependencies": { "@types/unist": "^3.0.0", "vfile-message": "^4.0.0" } }, "sha512-KzIbH/9tXat2u30jf+smMwFCsno4wHVdNmzFyL+T/L3UGqqk6JKfVqOFOZEpZSHADH1k40ab6NUIXZq422ov3Q=="],

    "vfile-location": ["vfile-location@5.0.3", "", { "dependencies": { "@types/unist": "^3.0.0", "vfile": "^6.0.0" } }, "sha512-5yXvWDEgqeiYiBe1lbxYF7UMAIm/IcopxMHrMQDq3nvKcjPKIhZklUKL+AE7J7uApI4kwe2snsK+eI6UTj9EHg=="],

    "vfile-message": ["vfile-message@4.0.2", "", { "dependencies": { "@types/unist": "^3.0.0", "unist-util-stringify-position": "^4.0.0" } }, "sha512-jRDZ1IMLttGj41KcZvlrYAaI3CfqpLpfpf+Mfig13viT6NKvRzWZ+lXz0Y5D60w6uJIBAOGq9mSHf0gktF0duw=="],

    "vite": ["vite@6.3.5", "", { "dependencies": { "esbuild": "^0.25.0", "fdir": "^6.4.4", "picomatch": "^4.0.2", "postcss": "^8.5.3", "rollup": "^4.34.9", "tinyglobby": "^0.2.13" }, "optionalDependencies": { "fsevents": "~2.3.3" }, "peerDependencies": { "@types/node": "^18.0.0 || ^20.0.0 || >=22.0.0", "jiti": ">=1.21.0", "less": "*", "lightningcss": "^1.21.0", "sass": "*", "sass-embedded": "*", "stylus": "*", "sugarss": "*", "terser": "^5.16.0", "tsx": "^4.8.1", "yaml": "^2.4.2" }, "optionalPeers": ["@types/node", "jiti", "less", "lightningcss", "sass", "sass-embedded", "stylus", "sugarss", "terser", "tsx", "yaml"], "bin": { "vite": "bin/vite.js" } }, "sha512-cZn6NDFE7wdTpINgs++ZJ4N49W2vRp8LCKrn3Ob1kYNtOo21vfDoaV5GzBfLU4MovSAB8uNRm4jgzVQZ+mBzPQ=="],

    "vite-node": ["vite-node@3.2.4", "", { "dependencies": { "cac": "^6.7.14", "debug": "^4.4.1", "es-module-lexer": "^1.7.0", "pathe": "^2.0.3", "vite": "^5.0.0 || ^6.0.0 || ^7.0.0-0" }, "bin": { "vite-node": "vite-node.mjs" } }, "sha512-EbKSKh+bh1E1IFxeO0pg1n4dvoOTt0UDiXMd/qn++r98+jPO1xtJilvXldeuQ8giIB5IkpjCgMleHMNEsGH6pg=="],

    "vitest": ["vitest@3.2.4", "", { "dependencies": { "@types/chai": "^5.2.2", "@vitest/expect": "3.2.4", "@vitest/mocker": "3.2.4", "@vitest/pretty-format": "^3.2.4", "@vitest/runner": "3.2.4", "@vitest/snapshot": "3.2.4", "@vitest/spy": "3.2.4", "@vitest/utils": "3.2.4", "chai": "^5.2.0", "debug": "^4.4.1", "expect-type": "^1.2.1", "magic-string": "^0.30.17", "pathe": "^2.0.3", "picomatch": "^4.0.2", "std-env": "^3.9.0", "tinybench": "^2.9.0", "tinyexec": "^0.3.2", "tinyglobby": "^0.2.14", "tinypool": "^1.1.1", "tinyrainbow": "^2.0.0", "vite": "^5.0.0 || ^6.0.0 || ^7.0.0-0", "vite-node": "3.2.4", "why-is-node-running": "^2.3.0" }, "peerDependencies": { "@edge-runtime/vm": "*", "@types/debug": "^4.1.12", "@types/node": "^18.0.0 || ^20.0.0 || >=22.0.0", "@vitest/browser": "3.2.4", "@vitest/ui": "3.2.4", "happy-dom": "*", "jsdom": "*" }, "optionalPeers": ["@edge-runtime/vm", "@types/debug", "@types/node", "@vitest/browser", "@vitest/ui", "happy-dom", "jsdom"], "bin": { "vitest": "vitest.mjs" } }, "sha512-LUCP5ev3GURDysTWiP47wRRUpLKMOfPh+yKTx3kVIEiu5KOMeqzpnYNsKyOoVrULivR8tLcks4+lga33Whn90A=="],

<<<<<<< HEAD
    "web-vitals": ["web-vitals@4.2.4", "", {}, "sha512-r4DIlprAGwJ7YM11VZp4R884m0Vmgr6EAKe3P+kO0PPj3Unqyvv59rczf6UiGcb9Z8QxZVcqKNwv/g0WNdWwsw=="],
=======
    "web-namespaces": ["web-namespaces@2.0.1", "", {}, "sha512-bKr1DkiNa2krS7qxNtdrtHAmzuYGFQLiQ13TsorsdT6ULTkPLKuu5+GsFpDlg6JFjUTwX2DyhMPG2be8uPrqsQ=="],
>>>>>>> 3d0f7a6c

    "why-is-node-running": ["why-is-node-running@2.3.0", "", { "dependencies": { "siginfo": "^2.0.0", "stackback": "0.0.2" }, "bin": { "why-is-node-running": "cli.js" } }, "sha512-hUrmaWBdVDcxvYqnyh09zunKzROWjbZTiNy8dBEjkS7ehEDQibXJ7XvlmtbwuTclUiIyN+CyXQD4Vmko8fNm8w=="],

    "yallist": ["yallist@5.0.0", "", {}, "sha512-YgvUTfwqyc7UXVMrB+SImsVYSmTS8X/tSrtdNZMImM+n7+QTriRXyXim0mBrTXNeqzVF0KWGgHPeiyViFFrNDw=="],

    "zustand": ["zustand@5.0.6", "", { "peerDependencies": { "@types/react": ">=18.0.0", "immer": ">=9.0.6", "react": ">=18.0.0", "use-sync-external-store": ">=1.2.0" }, "optionalPeers": ["@types/react", "immer", "react", "use-sync-external-store"] }, "sha512-ihAqNeUVhe0MAD+X8M5UzqyZ9k3FFZLBTtqo6JLPwV53cbRB/mJwBI0PxcIgqhBBHlEs8G45OTDTMq3gNcLq3A=="],

    "zwitch": ["zwitch@2.0.4", "", {}, "sha512-bXE4cR/kVZhKZX/RjPEflHaKVhUVl85noU3v6b8apfQEc1x4A+zBxjZ4lN8LqGd6WZ3dl98pY4o717VFmoPp+A=="],

    "@tailwindcss/oxide-wasm32-wasi/@emnapi/core": ["@emnapi/core@1.4.5", "", { "dependencies": { "@emnapi/wasi-threads": "1.0.4", "tslib": "^2.4.0" }, "bundled": true }, "sha512-XsLw1dEOpkSX/WucdqUhPWP7hDxSvZiY+fsUC14h+FtQ2Ifni4znbBt8punRX+Uj2JG/uDb8nEHVKvrVlvdZ5Q=="],

    "@tailwindcss/oxide-wasm32-wasi/@emnapi/runtime": ["@emnapi/runtime@1.4.5", "", { "dependencies": { "tslib": "^2.4.0" }, "bundled": true }, "sha512-++LApOtY0pEEz1zrd9vy1/zXVaVJJ/EbAF3u0fXIzPJEDtnITsBGbbK0EkM72amhl/R5b+5xx0Y/QhcVOpuulg=="],

    "@tailwindcss/oxide-wasm32-wasi/@emnapi/wasi-threads": ["@emnapi/wasi-threads@1.0.4", "", { "dependencies": { "tslib": "^2.4.0" }, "bundled": true }, "sha512-PJR+bOmMOPH8AtcTGAyYNiuJ3/Fcoj2XN/gBEWzDIKh254XO+mM9XoXHk5GNEhodxeMznbg7BlRojVbKN+gC6g=="],

    "@tailwindcss/oxide-wasm32-wasi/@napi-rs/wasm-runtime": ["@napi-rs/wasm-runtime@0.2.12", "", { "dependencies": { "@emnapi/core": "^1.4.3", "@emnapi/runtime": "^1.4.3", "@tybys/wasm-util": "^0.10.0" }, "bundled": true }, "sha512-ZVWUcfwY4E/yPitQJl481FjFo3K22D6qF0DuFH6Y/nbnE11GY5uguDxZMGXPQ8WQ0128MXQD7TnfHyK4oWoIJQ=="],

    "@tailwindcss/oxide-wasm32-wasi/@tybys/wasm-util": ["@tybys/wasm-util@0.9.0", "", { "dependencies": { "tslib": "^2.4.0" }, "bundled": true }, "sha512-6+7nlbMVX/PVDCwaIQ8nTOPveOcFLSt8GcXdx8hD0bt39uWxYT88uXzqTd4fTvqta7oeUJqudepapKNt2DYJFw=="],

    "@tailwindcss/oxide-wasm32-wasi/tslib": ["tslib@2.8.1", "", { "bundled": true }, "sha512-oJFu94HQb+KVduSUQL7wnpmqnfmLsOA/nAh6b6EH0wCEoK0/mPeXU6c3wKDV83MkOuHPRHtSXKKU99IBazS/2w=="],

    "katex/commander": ["commander@8.3.0", "", {}, "sha512-OkTL9umf+He2DZkUq8f8J9of7yL6RJKI24dVITBmNfZBmri9zYZQrKkuXiKhyfPSu8tUhnVBB1iKXevvnlR4Ww=="],

    "lru-cache/yallist": ["yallist@3.1.1", "", {}, "sha512-a4UGQaWPH59mOXUYnAG2ewncQS4i4F43Tv3JoAM+s2VDAmS9NsK8GpDMLrCHPksFT7h3K6TOoUNn2pb7RoXx4g=="],

    "parse-entities/@types/unist": ["@types/unist@2.0.11", "", {}, "sha512-CmBKiL6NNo/OqgmMn95Fk9Whlp2mtvIv+KNpQKN2F4SjvrEesubTRWGYSg+BnWZOnlCaSTU1sMpsBOzgbYhnsA=="],

    "strip-literal/js-tokens": ["js-tokens@9.0.1", "", {}, "sha512-mxa9E9ITFOt0ban3j6L5MpjwegGz6lBQmM1IJkWeBZGcMxto50+eWdjC/52xDbS2vy0k7vIMK0Fe2wfL9OQSpQ=="],

    "@tailwindcss/oxide-wasm32-wasi/@napi-rs/wasm-runtime/@tybys/wasm-util": ["@tybys/wasm-util@0.10.0", "", { "dependencies": { "tslib": "^2.4.0" } }, "sha512-VyyPYFlOMNylG45GoAe0xDoLwWuowvf92F9kySqzYh8vmYm7D2u4iUJKa1tOUpS70Ku13ASrOkS4ScXFsTaCNQ=="],
  }
}<|MERGE_RESOLUTION|>--- conflicted
+++ resolved
@@ -29,13 +29,9 @@
         "class-variance-authority": "^0.7.1",
         "clsx": "^2.1.1",
         "cmdk": "^1.1.1",
-<<<<<<< HEAD
-        "lucide-react": "^0.525.0",
         "posthog-js": "^1.258.3",
-=======
         "katex": "^0.16.22",
         "lucide-react": "^0.536.0",
->>>>>>> 3d0f7a6c
         "react": "^19.1.0",
         "react-dom": "^19.1.0",
         "react-markdown": "^10.1.0",
@@ -898,11 +894,8 @@
 
     "vitest": ["vitest@3.2.4", "", { "dependencies": { "@types/chai": "^5.2.2", "@vitest/expect": "3.2.4", "@vitest/mocker": "3.2.4", "@vitest/pretty-format": "^3.2.4", "@vitest/runner": "3.2.4", "@vitest/snapshot": "3.2.4", "@vitest/spy": "3.2.4", "@vitest/utils": "3.2.4", "chai": "^5.2.0", "debug": "^4.4.1", "expect-type": "^1.2.1", "magic-string": "^0.30.17", "pathe": "^2.0.3", "picomatch": "^4.0.2", "std-env": "^3.9.0", "tinybench": "^2.9.0", "tinyexec": "^0.3.2", "tinyglobby": "^0.2.14", "tinypool": "^1.1.1", "tinyrainbow": "^2.0.0", "vite": "^5.0.0 || ^6.0.0 || ^7.0.0-0", "vite-node": "3.2.4", "why-is-node-running": "^2.3.0" }, "peerDependencies": { "@edge-runtime/vm": "*", "@types/debug": "^4.1.12", "@types/node": "^18.0.0 || ^20.0.0 || >=22.0.0", "@vitest/browser": "3.2.4", "@vitest/ui": "3.2.4", "happy-dom": "*", "jsdom": "*" }, "optionalPeers": ["@edge-runtime/vm", "@types/debug", "@types/node", "@vitest/browser", "@vitest/ui", "happy-dom", "jsdom"], "bin": { "vitest": "vitest.mjs" } }, "sha512-LUCP5ev3GURDysTWiP47wRRUpLKMOfPh+yKTx3kVIEiu5KOMeqzpnYNsKyOoVrULivR8tLcks4+lga33Whn90A=="],
 
-<<<<<<< HEAD
     "web-vitals": ["web-vitals@4.2.4", "", {}, "sha512-r4DIlprAGwJ7YM11VZp4R884m0Vmgr6EAKe3P+kO0PPj3Unqyvv59rczf6UiGcb9Z8QxZVcqKNwv/g0WNdWwsw=="],
-=======
     "web-namespaces": ["web-namespaces@2.0.1", "", {}, "sha512-bKr1DkiNa2krS7qxNtdrtHAmzuYGFQLiQ13TsorsdT6ULTkPLKuu5+GsFpDlg6JFjUTwX2DyhMPG2be8uPrqsQ=="],
->>>>>>> 3d0f7a6c
 
     "why-is-node-running": ["why-is-node-running@2.3.0", "", { "dependencies": { "siginfo": "^2.0.0", "stackback": "0.0.2" }, "bin": { "why-is-node-running": "cli.js" } }, "sha512-hUrmaWBdVDcxvYqnyh09zunKzROWjbZTiNy8dBEjkS7ehEDQibXJ7XvlmtbwuTclUiIyN+CyXQD4Vmko8fNm8w=="],
 
